#!/usr/bin/python3
#
# Copyright (c) 2021 Xiaomi Corporation
#
# Licensed under the Apache License, Version 2.0 (the "License");
# you may not use this file except in compliance with the License.
# You may obtain a copy of the License at
#
#     http://www.apache.org/licenses/LICENSE-2.0
#
# Unless required by applicable law or agreed to in writing, software
# distributed under the License is distributed on an "AS IS" BASIS,
# WITHOUT WARRANTIES OR CONDITIONS OF ANY KIND, either express or implied.
# See the License for the specific language governing permissions and
# limitations under the License.

import os
import sys

import launch
import subprocess
import launch_ros.actions
from ament_index_python.packages import get_package_prefix
from ament_index_python.packages import get_package_share_directory
import subprocess
from launch.conditions import IfCondition, UnlessCondition
from launch.launch_description_sources import PythonLaunchDescriptionSource
from launch.substitutions import Command, LaunchConfiguration, PythonExpression
from launch.actions import DeclareLaunchArgument, IncludeLaunchDescription
from launch_ros.substitutions import FindPackageShare
from launch_ros.actions import LifecycleNode
from launch_ros.actions import Node

def generate_launch_description():

    namespace = LaunchConfiguration('namespace', default='')
    namespace_declare = DeclareLaunchArgument(
        name='namespace',
        default_value='',
        description='Top-level namespace')
<<<<<<< HEAD
    tracking_cmd = Node(
            package='cyberdog_tracking',
            executable='cyberdog_tracking',
            namespace=namespace,
            name='tracking',
            parameters=[{'logger_level': 0,
                         'ai_intrinsic': param_path}],
            remappings=None,
            arguments=None,
            output='screen',
        )
    ld = LaunchDescription([
=======

    tracking_dir = FindPackageShare(package='cyberdog_tracking').find('cyberdog_tracking') 
    tracking_cmd = IncludeLaunchDescription(
            PythonLaunchDescriptionSource(os.path.join(tracking_dir, 'launch/launch.py')),
            launch_arguments={'namespace': namespace}.items()
        )   

    ld = launch.LaunchDescription([
>>>>>>> 59ff3c79
        namespace_declare,
        tracking_cmd,
    ])

    return ld

if __name__ == '__main__':
    generate_launch_description()<|MERGE_RESOLUTION|>--- conflicted
+++ resolved
@@ -38,20 +38,6 @@
         name='namespace',
         default_value='',
         description='Top-level namespace')
-<<<<<<< HEAD
-    tracking_cmd = Node(
-            package='cyberdog_tracking',
-            executable='cyberdog_tracking',
-            namespace=namespace,
-            name='tracking',
-            parameters=[{'logger_level': 0,
-                         'ai_intrinsic': param_path}],
-            remappings=None,
-            arguments=None,
-            output='screen',
-        )
-    ld = LaunchDescription([
-=======
 
     tracking_dir = FindPackageShare(package='cyberdog_tracking').find('cyberdog_tracking') 
     tracking_cmd = IncludeLaunchDescription(
@@ -60,7 +46,6 @@
         )   
 
     ld = launch.LaunchDescription([
->>>>>>> 59ff3c79
         namespace_declare,
         tracking_cmd,
     ])
