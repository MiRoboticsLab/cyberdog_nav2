--- conflicted
+++ resolved
@@ -48,7 +48,7 @@
         'velocity_adaptor',
         'nav2_base',
         'map_label_server',
-        # 'report_dog_pose',
+        'report_dog_pose',
         'laser_mapping',
         'laser_localization',
         'lifecycle_mgr_laser_loc',
@@ -57,14 +57,6 @@
         'lifecycle_mgr_mcr_uwb',
         'lifecycle_mgr_vis_vo',
         # 'navigation_interfaces',
-<<<<<<< HEAD
-        # 'mivins_localization',
-        # 'mivins_mapping',
-        # 'mivins_vo',
-        # 'miloc',
-        # 'stereo_camera',
-        # 'occmap',
-=======
         'mivins_localization',
         'mivins_mapping',
         'mivins_vo',
@@ -72,7 +64,6 @@
         'stereo_camera',
         'occmap',
         'algorithm_manager'
->>>>>>> 373cd010
         ]
     lds = [IncludeLaunchDescription(
         PythonLaunchDescriptionSource(os.path.join(nav2_launch_dir, 'node.' + node + '.launch.py')),
