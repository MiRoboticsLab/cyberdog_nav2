// Copyright (c) 2021 Beijing Xiaomi Mobile Software Co., Ltd. All rights reserved.
//
// Licensed under the Apache License, Version 2.0 (the "License");
// you may not use this file except in compliance with the License.
// You may obtain a copy of the License at
//
//     http://www.apache.org/licenses/LICENSE-2.0
//
// Unless required by applicable law or agreed to in writing, software
// distributed under the License is distributed on an "AS IS" BASIS,
// WITHOUT WARRANTIES OR CONDITIONS OF ANY KIND, either express or implied.
// See the License for the specific language governing permissions and
// limitations under the License.

#ifndef MAP_LABEL_SERVER__LABELSERVER_NODE_HPP_
#define MAP_LABEL_SERVER__LABELSERVER_NODE_HPP_

#include <memory>
#include <string>
<<<<<<< HEAD
#include <set>
#include <atomic>
=======
#include <vector>
>>>>>>> 8415b36c

#include "protocol/srv/get_map_label.hpp"
#include "protocol/srv/set_map_label.hpp"
#include "rclcpp/rclcpp.hpp"
#include "std_srvs/srv/set_bool.hpp"
#include "std_msgs/msg/bool.hpp"
#include "nav2_map_server/map_server.hpp"
#include "nav2_map_server/map_io.hpp"
#include "map_label_server/label_store.hpp"
#include "nav_msgs/msg/occupancy_grid.hpp"
#include "cyberdog_visions_interfaces/srv/miloc_map_handler.hpp"
#include "nav2_util/lifecycle_service_client.hpp"

namespace CYBERDOG_NAV
{
typedef struct LABEL
{
  float x;
  float y;
} LabelT;

class LabelServer : public rclcpp::Node
{
public:
  using MapAvailableResult = cyberdog_visions_interfaces::srv::MilocMapHandler;

  LabelServer();
  ~LabelServer();

private:
  void HandleSetLabelServiceCallback(
    const std::shared_ptr<rmw_request_id_t> request_header,
    const std::shared_ptr<protocol::srv::SetMapLabel::Request> request,
    std::shared_ptr<protocol::srv::SetMapLabel::Response> response);

  void HandleGetLabelServiceCallback(
    const std::shared_ptr<rmw_request_id_t> request_header,
    const std::shared_ptr<protocol::srv::GetMapLabel::Request> request,
    std::shared_ptr<protocol::srv::GetMapLabel::Response> response);

  bool LoadMapMetaInfo(const std::string & map_name, nav_msgs::msg::OccupancyGrid & map);

  /**
   * @brief Delete map that given the name
   *
   * @param map_name Map's name
   * @return true Remove map success
   * @return false Remove map failed
   */
  bool RemoveMap(const std::string & map_name_directory);

<<<<<<< HEAD

  /**
   * @brief Set the robot map name object
   * @param name Map's name
   */
  void set_robot_map_name(const std::string & name);
=======
  std::string GetMapName(const std::string & map_name_directory);
>>>>>>> 8415b36c

  void HandleOutdoor(
    const std::shared_ptr<rmw_request_id_t> request_header,
    const std::shared_ptr<protocol::srv::SetMapLabel::Request> request,
    std::shared_ptr<protocol::srv::SetMapLabel::Response> response);

  /**
   * @brief Set the Outdoor Flag object
   *
   * @param outdoor Is outdoor: vision or lidar
   */
  void SetOutdoorFlag(const std::string & filename, bool outdoor);
  bool ReqeustVisionBuildingMapAvailable(bool & map_suatus, const std::string & map_name = "map");
  bool CheckDuplicateTags(const std::vector<protocol::msg::Label> & labels);
  bool GetOutdoorValue(const std::string & filename, bool & outdoor);
  int CheckVisonMapStatus();

  bool CheckLabelTagHavedExist(std::string & label_tag);

  std::mutex mut;
  rclcpp::Service<protocol::srv::SetMapLabel>::SharedPtr set_label_server_ {nullptr};
  rclcpp::Service<protocol::srv::GetMapLabel>::SharedPtr get_label_server_ {nullptr};

  // Get vision build map available result
  std::shared_ptr<nav2_util::ServiceClient<MapAvailableResult>> map_result_client_ {nullptr};

  // User save robot's map name
  rclcpp::Service<std_srvs::srv::SetBool>::SharedPtr map_server_ {nullptr};
  rclcpp::CallbackGroup::SharedPtr callback_group_ {nullptr};
  std::shared_ptr<cyberdog::navigation::LabelStore> label_store_ {nullptr};

  // map
  rclcpp::Publisher<nav_msgs::msg::OccupancyGrid>::SharedPtr occ_pub_ {nullptr};

  // outdoor
<<<<<<< HEAD
  rclcpp::Subscription<std_msgs::msg::Bool>::SharedPtr vision_mapping_sub_{nullptr};
  rclcpp::Subscription<std_msgs::msg::Bool>::SharedPtr lidar_mapping_sub_{nullptr};
  bool use_lidar_create_map_ {false};
  bool use_vision_create_map_ {false};
  std::set<std::string> label_set_;
=======
  rclcpp::Service<protocol::srv::SetMapLabel>::SharedPtr outdoor_server_ {nullptr};
  std::mutex mutex_;
>>>>>>> 8415b36c
};
}  // namespace CYBERDOG_NAV
#endif  // MAP_LABEL_SERVER__LABELSERVER_NODE_HPP_<|MERGE_RESOLUTION|>--- conflicted
+++ resolved
@@ -17,12 +17,8 @@
 
 #include <memory>
 #include <string>
-<<<<<<< HEAD
 #include <set>
 #include <atomic>
-=======
-#include <vector>
->>>>>>> 8415b36c
 
 #include "protocol/srv/get_map_label.hpp"
 #include "protocol/srv/set_map_label.hpp"
@@ -74,16 +70,12 @@
    */
   bool RemoveMap(const std::string & map_name_directory);
 
-<<<<<<< HEAD
 
   /**
    * @brief Set the robot map name object
    * @param name Map's name
    */
   void set_robot_map_name(const std::string & name);
-=======
-  std::string GetMapName(const std::string & map_name_directory);
->>>>>>> 8415b36c
 
   void HandleOutdoor(
     const std::shared_ptr<rmw_request_id_t> request_header,
@@ -119,16 +111,11 @@
   rclcpp::Publisher<nav_msgs::msg::OccupancyGrid>::SharedPtr occ_pub_ {nullptr};
 
   // outdoor
-<<<<<<< HEAD
   rclcpp::Subscription<std_msgs::msg::Bool>::SharedPtr vision_mapping_sub_{nullptr};
   rclcpp::Subscription<std_msgs::msg::Bool>::SharedPtr lidar_mapping_sub_{nullptr};
   bool use_lidar_create_map_ {false};
   bool use_vision_create_map_ {false};
   std::set<std::string> label_set_;
-=======
-  rclcpp::Service<protocol::srv::SetMapLabel>::SharedPtr outdoor_server_ {nullptr};
-  std::mutex mutex_;
->>>>>>> 8415b36c
 };
 }  // namespace CYBERDOG_NAV
 #endif  // MAP_LABEL_SERVER__LABELSERVER_NODE_HPP_