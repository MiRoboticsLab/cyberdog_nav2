--- conflicted
+++ resolved
@@ -79,7 +79,6 @@
   std::shared_ptr<protocol::srv::GetMapLabel::Response> response)
 {
   std::unique_lock<std::mutex> ulk(mut);
-<<<<<<< HEAD
   std::string map_name = GLOBAL_MAP_LOCATION + request->map_name;
 
   INFO("map_name : %s", request->map_name.c_str());
@@ -89,9 +88,6 @@
   //   WARN("Current map not available.");
   //   return;
   // }
-=======
-  response->success = protocol::srv::GetMapLabel_Response::RESULT_SUCCESS;
->>>>>>> 8415b36c
 
   INFO("----------GetLabel----------");
   INFO("request map_name : %s", request->map_name.c_str());
@@ -151,14 +147,9 @@
 
   // is_outdoor
   response->label.is_outdoor = is_outdoor;
-<<<<<<< HEAD
   response->label.map_name = request->map_name;
   response->success = protocol::srv::GetMapLabel_Response::RESULT_SUCCESS;
   INFO("Current building map is outdoor : %d", is_outdoor);
-=======
-  response->label.map_name = map_name;
-  INFO("Get outdoor value : %d", is_outdoor);
->>>>>>> 8415b36c
 
   // publish map
   occ_pub_->publish(map);
@@ -396,7 +387,6 @@
   return result;
 }
 
-<<<<<<< HEAD
 bool LabelServer::CheckLabelTagHavedExist(std::string & label_tag)
 {
   auto it = label_set_.find(label_tag);
@@ -406,74 +396,6 @@
 
   label_set_.insert(label_tag);
   return false;
-=======
-
-bool LabelServer::CheckDuplicateTags(const std::vector<protocol::msg::Label> & labels)
-{
-  std::unordered_multiset<std::string> tags;
-  for (const auto & label : labels) {
-    if (tags.count(label.label_name)) {
-      ERROR("Same tag name: [%s]", label.label_name.c_str());
-      return false;
-    }
-    tags.emplace(label.label_name);
-  }
-  return true;
-}
-
-bool LabelServer::GetOutdoorValue(const std::string & filename, bool & outdoor)
-{
-  std::vector<protocol::msg::Label> labels;
-  label_store_->Read(filename, labels, outdoor);
-  INFO("Read from file %s outdoor value : %d", filename.c_str(), outdoor);
-  return true;
-}
-
-int LabelServer::CheckVisonMapStatus()
-{
-  int status = -1;
-  if (map_result_client_ == nullptr) {
-    map_result_client_ = std::make_shared<nav2_util::ServiceClient<MapAvailableResult>>(
-      "get_miloc_status", shared_from_this());
-  }
-
-  // Client request
-  bool connect = map_result_client_->wait_for_service(std::chrono::seconds(2));
-  if (!connect) {
-    ERROR("Waiting for miloc map handler the service timeout.");
-    status = 4;
-    return status;
-  }
-
-  // Set request data
-  auto request = std::make_shared<MapAvailableResult::Request>();
-  request->map_id = 1;
-
-  // success = 2 —— 正在构建地图
-  // success = 3 —— 构建地图失败,请重新建图
-  // success = 4 —— 查询地图失败，请重启机器狗
-  try {
-    //   0: 重定位地图可用
-    // 300: 重定位地图不可用，正在构建中
-    // 301: 重定位地图不可用，上次离线建图出错，需要重新建图
-    // 302: 重定位地图不可用，需要重新扫图⁣
-    auto future_result = map_result_client_->invoke(request, std::chrono::seconds(5));
-    if (future_result->code == 0) {
-      INFO("Relocation map is available");
-      status = 0;
-    } else if (future_result->code == 300) {
-      ERROR("Current vision map is building.");
-      status = 2;
-    } else if (future_result->code == 301 || future_result->code == 302) {
-      ERROR("Current vision map is unavailable, please remapping.");
-      status = 3;
-    }
-  } catch (const std::exception & e) {
-    ERROR("%s", e.what());
-    status = 4;
-  }
-  return status;
->>>>>>> 8415b36c
 }
 
 }  // namespace CYBERDOG_NAV