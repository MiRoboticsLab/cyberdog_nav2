# Copyright (c) 2018 Intel Corporation
#
# Licensed under the Apache License, Version 2.0 (the "License");
# you may not use this file except in compliance with the License.
# You may obtain a copy of the License at
#
#     http://www.apache.org/licenses/LICENSE-2.0
#
# Unless required by applicable law or agreed to in writing, software
# distributed under the License is distributed on an "AS IS" BASIS,
# WITHOUT WARRANTIES OR CONDITIONS OF ANY KIND, either express or implied.
# See the License for the specific language governing permissions and
# limitations under the License.

import time

import numpy as np

from protocol.action import SeatAdjust
from protocol.msg import HeadTofPayload  # CHANGE
from protocol.msg import RearTofPayload  # CHANGE
from protocol.msg import SingleTofPayload  # CHANGE
from protocol.srv import MotionResultCmd  # CHANGE
import rclpy

from rclpy.action import ActionServer, CancelResponse, GoalResponse
from rclpy.callback_groups import ReentrantCallbackGroup
from rclpy.executors import MultiThreadedExecutor
from rclpy.node import Node
from rclpy.task import Future
import sensor_msgs.msg as sensor_msgs

import std_msgs.msg as std_msgs

z_array = [0] * 64
x_array = [0] * 64
y_array = [0] * 64
r_array = [0] * 64
intensity = [0] * 64
use_tof_intensity = False


def GetRotationMatrix(theta_x, theta_y, theta_z):
    sx = np.sin(theta_x)
    cx = np.cos(theta_x)
    sy = np.sin(theta_y)
    cy = np.cos(theta_y)
    sz = np.sin(theta_z)
    cz = np.cos(theta_z)
    return np.array(
        [
            [cy * cz, cz * sx * sy - cx * sz, sx * sz + cx * cz * sy],
            [cy * sz, cx * cz + sx * sy * sz, cx * sy * sz - cz * sx],
            [-sy, cy * sx, cx * cy],
        ]
    )


left_head_t = np.array([0.259, 0.03, 0.102])
left_head_R = GetRotationMatrix(0.296, -0.266, 0.0)

right_head_t = np.array([0.259, -0.03, 0.102])
right_head_R = GetRotationMatrix(-0.296, -0.266, 0.0)

left_rear_t = np.array([-0.021, 0.042, -0.051])
left_rear_R = GetRotationMatrix(0.296, 0, 0.0)

right_rear_t = np.array([-0.021, -0.042, -0.051])
right_rear_R = GetRotationMatrix(-0.296, 0, 0.0)

row_depth_sum = np.zeros((4, 8))
col_depth_sum = np.zeros((4, 8))

every_point_depth = np.zeros((4, 64))

row_intensity_sum = np.zeros((4, 8))
col_intensity_sum = np.zeros((4, 8))

points_depth = np.zeros((4, 64))

trig_coeffs = [0] * 8


def compute_trig_coeffs():
    for i in range(0, 8):
        zone_centre_um = (i * 2) - 8 + 1
        zone_centre_um = (zone_centre_um * 4 * 15790) / 2
        trig_coeff = zone_centre_um * 4096
        if trig_coeff < 0:
            trig_coeff = trig_coeff - (587601 / 2)
        else:
            trig_coeff = trig_coeff + (587601 / 2)
        trig_coeff = trig_coeff / 587601
        trig_coeffs[i] = trig_coeff


def compute_xy(z, scale):
    temp = z * scale
    if temp < 0:
        temp = temp - 2048
    else:
        temp = temp + 2048
    temp = temp / 4096
    if temp < -32768:
        temp = -32768
    if temp > 32767:
        temp = 32767
    return temp


start_end_row_idx = np.zeros((4, 2))
timer_period = 1.0  # seconds
adjust_times = (int)(10 / timer_period)


class SeatAdjustServer(Node):

    def __init__(self):
        super().__init__('seat_adjust_server')
        self._action_server = ActionServer(
            self,
            SeatAdjust,
            'seatadjust',
            execute_callback=self.execute_callback,
            goal_callback=self.goal_callback,
            cancel_callback=self.cancel_callback,
            callback_group=ReentrantCallbackGroup(),
        )

        compute_trig_coeffs()

        self.yaw_limit = 25 * 3.14 / 180
        self.x_limit = 0.04
        self.y_limit = 0.04
        self.yaw_adjust_sum = 0.00
        self.x_adjust_sum = 0.00
        self.y_adjust_sum = 0.00

        self.pcd_topic = []
        self.pcd_topic.append('left_head_pcd')
        self.pcd_topic.append('right_head_pcd')
        self.pcd_topic.append('left_rear_pcd')
        self.pcd_topic.append('right_rear_pcd')

        self.trans_R = []
        self.trans_R.append(left_head_R)
        self.trans_R.append(right_head_R)
        self.trans_R.append(left_rear_R)
        self.trans_R.append(right_rear_R)

        self.trans_t = []
        self.trans_t.append(left_head_t)
        self.trans_t.append(right_head_t)
        self.trans_t.append(left_rear_t)
        self.trans_t.append(right_rear_t)

        self.pcd_publisher = []
        for i in range(0, 4):
            pcd_publisher = self.create_publisher(
                sensor_msgs.PointCloud2, self.pcd_topic[i], 10
            )
            self.pcd_publisher.append(pcd_publisher)

        self.create_init()
        self.future = Future()
        self.timer_count = 0
        self.action_start = 0
        self.action_sit_down = 0
        self.action_complete = 0
        self.y_adjust_complete = 0
        self.yaw_adjust_complete = 0
        self.get_logger().info('__init__0 complete')

    def create_init(self):
        self.get_logger().info('create_init---------------')
        self.head_subscription = self.create_subscription(
            HeadTofPayload, 'head_tof_payload', self.head_listener_callback, 10
        )

        self.rear_subscription = self.create_subscription(
            RearTofPayload, 'rear_tof_payload', self.rear_listener_callback, 10
        )

        self.motion_result_client_ = self.create_client(
            MotionResultCmd, 'motion_result_cmd'
        )
        if not self.motion_result_client_.wait_for_service(timeout_sec=3.0):
            self.get_logger().info('motion service not available, waiting again...')

        self.timer = self.create_timer(timer_period, self.timer_callback)

    def goal_callback(self, goal_request):
        """Accept or reject a client request to begin an action."""
        # This server allows multiple goals in parallel
        self.get_logger().info('Received goal request')

        self.motion_req = MotionResultCmd.Request()
        self.motion_req.motion_id = 111
        self.motion_req.vel_des = [0.0, 0.0, 0.0]
        self.motion_req.rpy_des = [0.0, 0.0, 0.0]
        self.motion_req.pos_des = [0.0, 0.0, 0.0]
        self.motion_req.acc_des = [0.0, 0.0, 0.0, 0.0, 0.0, 0.0]
        self.motion_req.ctrl_point = [0.0, 0.0, 0.0]
        self.motion_req.foot_pose = [0.0, 0.0, 0.0, 0.0, 0.0, 0.0]
        self.motion_req.step_height = [0.0, 0.0]
        self.motion_req.duration = 0
        self.send_motion_request()
        while(not self.future.done()):
            self.get_logger().info('Stand up...')
        time.sleep(1)
        self.motion_req.pos_des[0] = 0
        self.motion_req.pos_des[1] = 0
        self.motion_req.pos_des[2] = -0.02
        self.motion_req.rpy_des[2] = 0
        self.motion_req.motion_id = 212
        self.motion_req.duration = (int)(1500)
        self.send_motion_request()

        self.motion_req.pos_des[2] = 0.0
        self.action_start = 1
        self.action_complete = 0
        self.action_sit_down = 0
        return GoalResponse.ACCEPT

    def cancel_callback(self, goal_handle):
        """Accept or reject a client request to cancel an action."""
        self.get_logger().info('Received cancel request')
        return CancelResponse.ACCEPT

    def destroy(self):
        self._action_server.destroy()
        super().destroy_node()

    async def execute_callback(self, goal_handle):
        """Execute a goal."""
        self.get_logger().info('Executing goal...')

        # Append the seeds for the Fibonacci sequence
        feedback_msg = SeatAdjust.Feedback()
        feedback_msg.count = 0

        # Start executing the action
        # for i in range(1, goal_handle.request.order):
        while self.action_complete == 0:
            if goal_handle.is_cancel_requested:
                goal_handle.canceled()
                self.get_logger().info('Goal canceled')
                return SeatAdjust.Result()

            # self.get_logger().info(
            #     'Publishing feedback: {0}'.format(feedback_msg.count)
            # )

            # Publish the feedback
            goal_handle.publish_feedback(feedback_msg)
            feedback_msg.count = feedback_msg.count + 1
            # Sleep for demonstration purposes
            time.sleep(timer_period)
        # self.action_complete = 0
        goal_handle.succeed()

        # Populate result message
        result = SeatAdjust.Result()
        result.result = result.SEATADJUST_RESULT_TYPE_SUCCESS

        self.get_logger().info('Returning result: {0}'.format(result.result))

        return result

    def send_motion_request(self):
        self.future = self.motion_result_client_.call_async(self.motion_req)

    def tof_pcd_generate(self, tof_msg):
        intensity_threshold = 3
        intensity_set_value = -0.2
        tof_position = tof_msg.tof_position
        # tof_time = (
        #     tof_msg.header.stamp.nanosec / 1000000 + tof_msg.header.stamp.sec * 1000
        # )
        for idx in range(0, 64):
            if (tof_position == SingleTofPayload.RIGHT_HEAD) or (
                tof_position == SingleTofPayload.LEFT_HEAD
            ):
                if use_tof_intensity:
                    intensity[idx] = (
                        intensity_set_value
                        if ((tof_msg.intensity[idx]) > intensity_threshold)
                        else 0
                    )
                z_array[idx] = -tof_msg.data[idx]
                x_array[idx] = (
                    compute_xy(1000 * z_array[idx], trig_coeffs[7 - (int)(idx % 8)])
                    / 1000
                )
                y_array[idx] = (
                    compute_xy(1000 * z_array[idx], trig_coeffs[(int)(idx / 8)]) / 1000
                )
            else:
                if use_tof_intensity:
                    intensity[idx] = (
                        intensity_set_value
                        if ((tof_msg.intensity[63 - idx]) > intensity_threshold)
                        else 0
                    )
                z_array[idx] = -tof_msg.data[63 - idx]
                x_array[idx] = (
                    compute_xy(1000 * z_array[idx], trig_coeffs[7 - (int)(idx % 8)])
                    / 1000
                )
                y_array[idx] = (
                    compute_xy(1000 * z_array[idx], trig_coeffs[(int)(idx / 8)]) / 1000
                )
            x_array[idx], y_array[idx], z_array[idx] = (
                np.dot(
                    self.trans_R[tof_position],
                    np.array([x_array[idx], y_array[idx], z_array[idx]]),
                )
                + self.trans_t[tof_position]
            )
        points_depth = np.vstack(
            (np.asarray(x_array), np.asarray(y_array), np.asarray(z_array))
        ).T
        points_intensity = np.vstack(
            (np.asarray(x_array), (np.asarray(y_array) - 0.5), np.asarray(intensity))
        ).T
        if use_tof_intensity:
            points = np.vstack((points_depth, points_intensity))
        else:
            points = points_depth
        pcd = point_cloud(points, 'base_link')
        self.pcd_publisher[tof_position].publish(pcd)
        self.point_depth_compute(points_depth, tof_msg)
        self.point_intensity_compute(intensity, tof_msg)

    def head_listener_callback(self, msg):
        if self.action_start:
            self.tof_pcd_generate(msg.left_head)
            self.tof_pcd_generate(msg.right_head)

    def rear_listener_callback(self, msg):
        if self.action_start:
            self.tof_pcd_generate(msg.left_rear)
            self.tof_pcd_generate(msg.right_rear)

    def x_pose_adjust(self):
        tag_row_idx = 4
        max_points_num = 0
        points_num_threshold = 5
        move_step_length = 0.002
        for idx in range(0, 8):
            points_num = row_intensity_sum[2, idx] + row_intensity_sum[3, idx]
            tag_row_idx = (
                idx
                if (
                    (points_num >= points_num_threshold)
                    and (points_num > max_points_num)
                )
                else tag_row_idx
            )
            max_points_num = points_num
            self.get_logger().info('idx:%d  ' % idx + 'points_num:%d  ' % points_num)
        self.motion_req.pos_des[0] = move_step_length * (tag_row_idx - 4)
        self.x_adjust_sum = self.x_adjust_sum + self.motion_req.pos_des[0]
        self.motion_req.pos_des[0] = (
            self.motion_req.pos_des[0] if (abs(self.x_adjust_sum) < self.x_limit) else 0
        )
        self.get_logger().info(
            'x_adjust: %3f' % (self.motion_req.pos_des[0])
            + '  x_adjust_sum: %3f' % (self.x_adjust_sum)
        )

    def y_pose_adjust(self):
        find_first_edge = 0
        first_edge_idx = 0
        last_edge_idx = 0
        self.y_adjust_complete = 0
        judge_threshold = 0.012
        right_tof_depth = col_depth_sum[3]
        col_depth_sum_edge = (col_depth_sum[2] - right_tof_depth[::-1]) / 8
        for idx in range(0, 8):
            if abs(col_depth_sum_edge[idx]) > judge_threshold and (not find_first_edge):
                first_edge_idx = idx
                find_first_edge = 1
                last_edge_idx = first_edge_idx
            elif find_first_edge and abs(col_depth_sum_edge[idx]) > judge_threshold:
                last_edge_idx = idx
            self.get_logger().info(
                'col_depth_sum_edge[%d]' % (idx)
                + '  %3f' % (col_depth_sum_edge[idx])
            )
        delta_y = (
            np.sign(col_depth_sum_edge[first_edge_idx])
            * ((last_edge_idx - first_edge_idx) / 2)
        )
        if (abs(last_edge_idx - first_edge_idx)):
            self.motion_req.pos_des[1] = 0.002 * delta_y
            self.y_adjust_sum = self.y_adjust_sum + self.motion_req.pos_des[1]
            self.motion_req.pos_des[1] = (
                self.motion_req.pos_des[1] if (abs(self.y_adjust_sum) < self.y_limit) else 0
            )
            self.get_logger().info(
                'y_adjust: %3f' % (self.motion_req.pos_des[1])
                + '  y_adjust_sum: %3f' % (self.y_adjust_sum)
            )
        else:
            self.get_logger().info('y_adjust_ok!------- y_adjust_sum: %3f' % (self.y_adjust_sum))
            self.motion_req.pos_des[1] = 0.0
            self.y_adjust_complete = 1

    def yaw_adjust(self):
        # for idx in range(0,8):
        # threshold = 2.5
        left_rear_depth_8x8 = np.zeros((8, 8))
        right_rear_depth_8x8 = np.zeros((8, 8))
        diff_left_tof_depth = np.zeros((4, 8))
        diff_right_tof_depth = np.zeros((4, 8))
        depth_threshold = 0.015
        point_num_threshold = 2
        self.yaw_adjust_complete = 0
        # heigh = 0.08
        step_length = 0.5
        for point_idx in range(0, 64):
            left_rear_depth_8x8[
                int(point_idx % 8), int(point_idx / 8)
            ] = every_point_depth[2, point_idx]
            right_rear_depth_8x8[
                int(point_idx % 8), int(point_idx / 8)
            ] = every_point_depth[3, point_idx]
        for row_num in range(0, 4):
            diff_left_tof_depth[row_num] = (
                left_rear_depth_8x8[row_num, :] - left_rear_depth_8x8[4 + row_num, :]
            )
            diff_right_tof_depth[row_num] = (
                right_rear_depth_8x8[row_num, :] - right_rear_depth_8x8[4 + row_num, :]
            )

        # diff_left_points_num = sum(abs(diff_left_tof_depth.flatten()) > 0.015)
        # diff_right_points_num = sum(abs(diff_right_tof_depth.flatten()) > 0.015)
        deviation_left_num = sum(
            (diff_left_tof_depth.flatten()) < -1 * depth_threshold
        ) + sum((diff_right_tof_depth.flatten()) > depth_threshold)
        deviation_right_num = sum(
            (diff_left_tof_depth.flatten()) > depth_threshold
        ) + sum((diff_right_tof_depth.flatten()) < -1 * depth_threshold)

        # self.get_logger().info(
        #     'diff_left_points_num:%d  ' % deviation_left_num
        #     + 'diff_right_points_num:%d  ' % deviation_right_num
        # )
        need_adjust_points = max(deviation_left_num, deviation_right_num)
        self.get_logger().info(
                'need_adjust_points: %d' % (need_adjust_points)
        )
<<<<<<< HEAD
        if (need_adjust_points > 4):
=======
        if (need_adjust_points > 6):
>>>>>>> 643a38bf
            delta_yaw = need_adjust_points / 2
            if (
                deviation_right_num > deviation_left_num
                and need_adjust_points >= point_num_threshold
            ):
                self.motion_req.rpy_des[2] = step_length * 3.14 / 180 * delta_yaw
            elif (
                deviation_left_num > deviation_right_num
                and need_adjust_points >= point_num_threshold
            ):
                self.motion_req.rpy_des[2] = -step_length * 3.14 / 180 * delta_yaw
            else:
                self.motion_req.rpy_des[2] = 0.00
            self.yaw_adjust_sum = self.yaw_adjust_sum + self.motion_req.rpy_des[2]
            self.motion_req.rpy_des[2] = (
                self.motion_req.rpy_des[2]
                if (abs(self.yaw_adjust_sum) < self.yaw_limit)
                else 0
            )
            self.get_logger().info(
                'yaw_adjust: %3f' % (self.motion_req.rpy_des[2])
                + '  yaw_adjust_sum: %3f' % (self.yaw_adjust_sum)
            )
        else:
            self.get_logger().info(
                'YAW_ADJUST_OK!------ yaw_adjust_sum: %3f' % (self.yaw_adjust_sum)
            )
            self.motion_req.rpy_des[2] = 0.0
            self.yaw_adjust_complete = 1

    def point_depth_compute(self, points, tof_msg):
        for row_col_idx in range(0, 8):
            row_depth_sum[tof_msg.tof_position, row_col_idx] = 0
            col_depth_sum[tof_msg.tof_position, row_col_idx] = 0
            for point_idx in range(0, 64):
                every_point_depth[tof_msg.tof_position, point_idx] = points[
                    point_idx, 2
                ]
                if int(point_idx % 8) == row_col_idx:
                    row_depth_sum[tof_msg.tof_position, int(point_idx % 8)] = (
                        row_depth_sum[tof_msg.tof_position, int(point_idx % 8)]
                        + points[point_idx, 2]
                    )
                if int(point_idx / 8) == row_col_idx:
                    col_depth_sum[tof_msg.tof_position, int(point_idx / 8)] = (
                        col_depth_sum[tof_msg.tof_position, int(point_idx / 8)]
                        + points[point_idx, 2]
                    )

    def point_intensity_compute(self, intensity, tof_msg):
        for row_col_idx in range(0, 8):
            row_intensity_sum[tof_msg.tof_position, row_col_idx] = 0
            col_intensity_sum[tof_msg.tof_position, row_col_idx] = 0
            for point_idx in range(0, 64):
                if int(point_idx % 8) == row_col_idx:
                    row_intensity_sum[
                        tof_msg.tof_position, int(point_idx % 8)
                    ] = row_intensity_sum[tof_msg.tof_position, int(point_idx % 8)] + (
                        intensity[point_idx] < -0.1
                    )
                if int(point_idx / 8) == row_col_idx:
                    col_intensity_sum[
                        tof_msg.tof_position, int(point_idx / 8)
                    ] = col_intensity_sum[tof_msg.tof_position, int(point_idx / 8)] + (
                        intensity[point_idx] < -0.1
                    )

    def timer_callback(self):
<<<<<<< HEAD
        if self.action_start and ((not self.y_adjust_complete) or (not self.yaw_adjust_complete)):
            self.timer_count = self.timer_count + 1
            self.get_logger().info('timer_callback: %d ' % (self.timer_count))
            # self.x_pose_adjust()
            self.y_pose_adjust()
            self.yaw_adjust()
            self.motion_req.motion_id = 212
            self.motion_req.duration = (int)(timer_period * 1000 - 10)
            self.send_motion_request()
        elif (self.action_start) and (self.y_adjust_complete) and (self.yaw_adjust_complete):
            self.get_logger().info('adjust completed')
            self.timer_count = self.timer_count + 1
            self.motion_req.pos_des[0] = 0
            self.motion_req.pos_des[1] = 0
            self.motion_req.pos_des[2] = -0.08
            self.motion_req.rpy_des[2] = 0
            self.motion_req.motion_id = 212
            self.motion_req.duration = (int)(timer_period * 1000 - 10)
            self.send_motion_request()

            self.timer_count = 0
            self.action_start = 0
            self.y_adjust_complete = 0
            self.yaw_adjust_complete = 0
        elif (not self.action_complete):
            self.action_complete = 1
            self.motion_req.pos_des[0] = 0
            self.motion_req.pos_des[1] = 0
            self.motion_req.pos_des[2] = 0
            self.motion_req.rpy_des[2] = 0
            self.motion_req.motion_id = 101
            self.motion_req.duration = 0
            self.send_motion_request()
            self.yaw_adjust_sum = 0.0
            self.y_adjust_sum = 0.0

    def timer_callback_bkp(self):
        if self.action_start and (self.timer_count < adjust_times):
            self.timer_count = self.timer_count + 1
            self.get_logger().info('timer_callback: %d ' % (self.timer_count))
            # self.x_pose_adjust()
            self.y_pose_adjust()
            self.yaw_adjust()
            self.motion_req.motion_id = 212
            self.motion_req.duration = (int)(timer_period * 1000 - 10)
            self.send_motion_request()
        elif (self.timer_count >= adjust_times) and (
            self.timer_count < (adjust_times + 10)
        ):
            self.timer_count = self.timer_count + 1
            self.motion_req.pos_des[0] = 0
            self.motion_req.pos_des[1] = 0
            self.motion_req.pos_des[2] = -0.015
            self.motion_req.rpy_des[2] = 0
            self.motion_req.motion_id = 212
            self.motion_req.duration = (int)(timer_period * 1000 - 10)
            self.send_motion_request()
        elif self.timer_count >= (adjust_times + 10):
            self.motion_req.pos_des[0] = 0
            self.motion_req.pos_des[1] = 0
            self.motion_req.pos_des[2] = 0
            self.motion_req.rpy_des[2] = 0
            self.motion_req.motion_id = 101
            self.motion_req.duration = 0
            self.send_motion_request()

            self.timer_count = 0
            self.action_start = 0
            self.action_complete = 1
=======
        if (self.action_start
           and ((not self.y_adjust_complete) or (not self.yaw_adjust_complete))
           and (self.future.done())):
            self.get_logger().info('adjusting====')
            response = self.future.result()
            # self.timer_count = self.timer_count + 1
            # self.get_logger().info('adjusting, timer_callback: %d ' % (self.timer_count))
            if (response.result):
                # self.x_pose_adjust()
                self.y_pose_adjust()
                self.yaw_adjust()
                # self.y_adjust_complete = 1
                # self.yaw_adjust_complete = 1
                self.motion_req.motion_id = 212
                self.motion_req.duration = 700
                self.send_motion_request()
                self.get_logger().info(
                    'Result0 ok:motion_id: %d, result: %d, code: %d' %
                    (response.motion_id, response.result, response.code))
            else:
                self.get_logger().info(
                    'Result0 failed:motion_id: %d, result: %d, code: %d' %
                    (response.motion_id, response.result, response.code))
        elif ((self.action_start) and (self.y_adjust_complete)
              and (self.yaw_adjust_complete) and (self.future.done())):
            self.get_logger().info('adjust completed. Waitting for sitting down...')
            # self.timer_count = self.timer_count + 1
            response = self.future.result()
            if (response.result):
                self.motion_req.pos_des[0] = 0
                self.motion_req.pos_des[1] = 0
                self.motion_req.pos_des[2] = -0.08
                self.motion_req.rpy_des[2] = 0
                self.motion_req.motion_id = 212
                self.motion_req.duration = (int)(timer_period * 1000)
                self.send_motion_request()
                self.get_logger().info(
                    'Result1 ok:motion_id: %d, result: %d, code: %d' %
                    (response.motion_id, response.result, response.code))
                # self.timer_count = 0

                self.action_start = 0
                self.action_sit_down = 1
                self.y_adjust_complete = 0
                self.yaw_adjust_complete = 0
            else:
                self.get_logger().info(
                    'Result1 failed:motion_id: %d, result: %d, code: %d' %
                    (response.motion_id, response.result, response.code))
        elif (self.action_sit_down) and (self.future.done()):
            response = self.future.result()
            if (response.result):
                self.motion_req.pos_des[0] = 0
                self.motion_req.pos_des[1] = 0
                self.motion_req.pos_des[2] = 0
                self.motion_req.rpy_des[2] = 0
                self.motion_req.motion_id = 101
                self.motion_req.duration = 0
                self.send_motion_request()
                self.get_logger().info(
                    'Result2 ok:motion_id: %d, result: %d, code: %d' %
                    (response.motion_id, response.result, response.code))
                self.yaw_adjust_sum = 0.0
                self.y_adjust_sum = 0.0

                self.action_sit_down = 0
                self.action_complete = 1
                # self.timer_count = 0
            else:
                self.get_logger().info(
                    'Result2 failed:motion_id: %d, result: %d, code: %d' %
                    (response.motion_id, response.result, response.code))
>>>>>>> 643a38bf


def point_cloud(points, parent_frame):
    # In a PointCloud2 message, the point cloud is stored as an byte
    # array. In order to unpack it, we also include some parameters
    # which desribes the size of each individual point.

    ros_dtype = sensor_msgs.PointField.FLOAT32
    dtype = np.float32
    itemsize = np.dtype(dtype).itemsize  # A 32-bit float takes 4 bytes.

    data = points.astype(dtype).tobytes()

    # The fields specify what the bytes represents. The first 4 bytes
    # represents the x-coordinate, the next 4 the y-coordinate, etc.
    fields = [
        sensor_msgs.PointField(name=n, offset=i * itemsize, datatype=ros_dtype, count=1)
        for i, n in enumerate('xyz')
    ]

    # The PointCloud2 message also has a header which specifies which
    # coordinate frame it is represented in.
    header = std_msgs.Header(frame_id=parent_frame)

    return sensor_msgs.PointCloud2(
        header=header,
        height=1,
        width=points.shape[0],
        is_dense=False,
        is_bigendian=False,
        fields=fields,
        point_step=(itemsize * 3),  # Every point consists of three float32s.
        row_step=(itemsize * 3 * points.shape[0]),
        data=data,
    )


def main(args=None):

    rclpy.init(args=args)

    seatadjust_server = SeatAdjustServer()

    # We use a MultiThreadedExecutor to handle incoming goal requests concurrently
    executor = MultiThreadedExecutor()
    rclpy.spin(seatadjust_server, executor=executor)

    seatadjust_server.destroy()
    rclpy.shutdown()


if __name__ == '__main__':
    main()<|MERGE_RESOLUTION|>--- conflicted
+++ resolved
@@ -451,11 +451,7 @@
         self.get_logger().info(
                 'need_adjust_points: %d' % (need_adjust_points)
         )
-<<<<<<< HEAD
-        if (need_adjust_points > 4):
-=======
         if (need_adjust_points > 6):
->>>>>>> 643a38bf
             delta_yaw = need_adjust_points / 2
             if (
                 deviation_right_num > deviation_left_num
@@ -524,77 +520,6 @@
                     )
 
     def timer_callback(self):
-<<<<<<< HEAD
-        if self.action_start and ((not self.y_adjust_complete) or (not self.yaw_adjust_complete)):
-            self.timer_count = self.timer_count + 1
-            self.get_logger().info('timer_callback: %d ' % (self.timer_count))
-            # self.x_pose_adjust()
-            self.y_pose_adjust()
-            self.yaw_adjust()
-            self.motion_req.motion_id = 212
-            self.motion_req.duration = (int)(timer_period * 1000 - 10)
-            self.send_motion_request()
-        elif (self.action_start) and (self.y_adjust_complete) and (self.yaw_adjust_complete):
-            self.get_logger().info('adjust completed')
-            self.timer_count = self.timer_count + 1
-            self.motion_req.pos_des[0] = 0
-            self.motion_req.pos_des[1] = 0
-            self.motion_req.pos_des[2] = -0.08
-            self.motion_req.rpy_des[2] = 0
-            self.motion_req.motion_id = 212
-            self.motion_req.duration = (int)(timer_period * 1000 - 10)
-            self.send_motion_request()
-
-            self.timer_count = 0
-            self.action_start = 0
-            self.y_adjust_complete = 0
-            self.yaw_adjust_complete = 0
-        elif (not self.action_complete):
-            self.action_complete = 1
-            self.motion_req.pos_des[0] = 0
-            self.motion_req.pos_des[1] = 0
-            self.motion_req.pos_des[2] = 0
-            self.motion_req.rpy_des[2] = 0
-            self.motion_req.motion_id = 101
-            self.motion_req.duration = 0
-            self.send_motion_request()
-            self.yaw_adjust_sum = 0.0
-            self.y_adjust_sum = 0.0
-
-    def timer_callback_bkp(self):
-        if self.action_start and (self.timer_count < adjust_times):
-            self.timer_count = self.timer_count + 1
-            self.get_logger().info('timer_callback: %d ' % (self.timer_count))
-            # self.x_pose_adjust()
-            self.y_pose_adjust()
-            self.yaw_adjust()
-            self.motion_req.motion_id = 212
-            self.motion_req.duration = (int)(timer_period * 1000 - 10)
-            self.send_motion_request()
-        elif (self.timer_count >= adjust_times) and (
-            self.timer_count < (adjust_times + 10)
-        ):
-            self.timer_count = self.timer_count + 1
-            self.motion_req.pos_des[0] = 0
-            self.motion_req.pos_des[1] = 0
-            self.motion_req.pos_des[2] = -0.015
-            self.motion_req.rpy_des[2] = 0
-            self.motion_req.motion_id = 212
-            self.motion_req.duration = (int)(timer_period * 1000 - 10)
-            self.send_motion_request()
-        elif self.timer_count >= (adjust_times + 10):
-            self.motion_req.pos_des[0] = 0
-            self.motion_req.pos_des[1] = 0
-            self.motion_req.pos_des[2] = 0
-            self.motion_req.rpy_des[2] = 0
-            self.motion_req.motion_id = 101
-            self.motion_req.duration = 0
-            self.send_motion_request()
-
-            self.timer_count = 0
-            self.action_start = 0
-            self.action_complete = 1
-=======
         if (self.action_start
            and ((not self.y_adjust_complete) or (not self.yaw_adjust_complete))
            and (self.future.done())):
@@ -667,7 +592,6 @@
                 self.get_logger().info(
                     'Result2 failed:motion_id: %d, result: %d, code: %d' %
                     (response.motion_id, response.result, response.code))
->>>>>>> 643a38bf
 
 
 def point_cloud(points, parent_frame):
