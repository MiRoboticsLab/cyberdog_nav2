--- conflicted
+++ resolved
@@ -1361,7 +1361,6 @@
   // result->result = Navigation::Result::NAVIGATION_RESULT_TYPE_CANCEL;
   // goal_handle_->canceled(result);
 }
-<<<<<<< HEAD
 
 TaskState NavigationCore::GetCurrentTaskState()
 {
@@ -1407,209 +1406,5 @@
   }
 
   return message;
-=======
-// TODO(PDF):
-void NavigationCore::CallVisionTrackAlgo()
-{
-  auto request = std::make_shared<protocol::srv::AlgoManager::Request>();
-  protocol::msg::AlgoList algo;
-  // algo.algo_module = protocol::msg::AlgoList::ALGO_FACE;
-  // request->algo_enable.push_back(algo);
-  algo.algo_module = protocol::msg::AlgoList::ALGO_BODY;
-  request->algo_enable.push_back(algo);
-  algo.algo_module = protocol::msg::AlgoList::ALGO_REID;
-  request->algo_enable.push_back(algo);
-  // algo.algo_module = protocol::msg::AlgoList::ALGO_GESTURE;
-  // request->algo_enable.push_back(algo);
-  // algo.algo_module = protocol::msg::AlgoList::ALGO_KEYPOINTS;
-  // request->algo_enable.push_back(algo);
-  // algo.algo_module = protocol::msg::AlgoList::ALGO_FOCUS;
-  // request->algo_enable.push_back(algo);
-  request->open_age = true;
-  request->open_emotion = true;
-
-  while (!client_vision_algo_->wait_for_service(1s)) {
-    if (!rclcpp::ok()) {
-      ERROR("Interrupted while waiting for the service. Exiting.");
-      return;
-    }
-    INFO("service not available, waiting again...");
-  }
-
-  auto result = client_vision_algo_->async_send_request(request);
-  // Wait for the result.
-  if (rclcpp::spin_until_future_complete(client_node_, result) ==
-    rclcpp::FutureReturnCode::SUCCESS)
-  {
-    INFO("enable result: %d", result.get()->result_enable);
-  } else {
-    ERROR("Failed to call service");
-  }
-}
-// TODO(PDF):
-uint8_t NavigationCore::StartVisionTracking(uint8_t relative_pos, float keep_distance)
-{
-  vision_action_client_feedback_ = 500;
-  start_vision_tracking_ = true;
-  nav_timer_ = this->create_wall_timer(
-    2000ms, std::bind(&NavigationCore::NavigationStatusFeedbackMonitor, this));
-  // start realsense lifecycle node
-  if (client_realsense_manager_->get_state() != lifecycle_msgs::msg::State::PRIMARY_STATE_ACTIVE) {
-    if ((!client_realsense_manager_->change_state(
-        lifecycle_msgs::msg::Transition::TRANSITION_CONFIGURE)))
-    {
-      ERROR("realsense_manager lifecycle TRANSITION_CONFIGURE failed");
-    }
-
-    if (!client_realsense_manager_->change_state(
-        lifecycle_msgs::msg::Transition::
-        TRANSITION_ACTIVATE))
-    {
-      ERROR("realsense_manager lifecycle TRANSITION_ACTIVATE failed");
-      return Navigation::Result::NAVIGATION_RESULT_TYPE_FAILED;
-    }
-    INFO("realsense_manager  TRANSITION_ACTIVATE success");
-  }
-  // start vision_manager lifecycle node
-  if (client_vision_manager_->get_state() != lifecycle_msgs::msg::State::PRIMARY_STATE_ACTIVE) {
-    if ((!client_vision_manager_->change_state(
-        lifecycle_msgs::msg::Transition::TRANSITION_CONFIGURE)))
-    {
-      ERROR("vision_manager lifecycle TRANSITION_CONFIGURE failed");
-    }
-
-    if (!client_vision_manager_->change_state(lifecycle_msgs::msg::Transition::TRANSITION_ACTIVATE))
-    {
-      ERROR("vision_manager lifecycle TRANSITION_ACTIVATE failed");
-      return Navigation::Result::NAVIGATION_RESULT_TYPE_FAILED;
-    }
-    INFO("vision_manager lifecycle TRANSITION_ACTIVATE success");
-  }
-
-  CallVisionTrackAlgo();
-
-  vision_action_client_feedback_ = 501;
-  return Navigation::Result::NAVIGATION_RESULT_TYPE_ACCEPT;
-}
-// TODO(PDF):
-void NavigationCore::TrackingSrv_callback(
-  const std::shared_ptr<rmw_request_id_t>,
-  const std::shared_ptr<BodyRegionT::Request> req,
-  std::shared_ptr<BodyRegionT::Response> res)
-{
-  // send tracking_object to cyberdog_vision
-  if (TrackingClient_call_service(client_tracking_object_, req->roi)) {
-    INFO("TrackingClient_call_service success");
-    res->success = true;
-  } else {
-    ERROR("TrackingClient_call_service failed");
-    res->success = false;
-    return;
-  }
-  // start tracking_manager lifecycle node
-  if (client_tracking_manager_->get_state() != lifecycle_msgs::msg::State::PRIMARY_STATE_ACTIVE) {
-    if (!client_tracking_manager_->change_state(
-        lifecycle_msgs::msg::Transition::
-        TRANSITION_CONFIGURE))
-    {
-      ERROR("tracking_manager_ lifecycle TRANSITION_CONFIGURE failed");
-    }
-    if (!client_tracking_manager_->change_state(
-        lifecycle_msgs::msg::Transition::TRANSITION_ACTIVATE))
-    {
-      ERROR("tracking_manager_ lifecycle TRANSITION_ACTIVATE failed");
-      res->success = false;
-      return;
-    }
-  }
-  vision_action_client_feedback_ = 502;
-  // return;
-  // start navigation stack
-  if (client_nav_.is_active() != nav2_lifecycle_manager::SystemStatus::ACTIVE) {
-    if (!client_nav_.startup()) {
-      ERROR("start navigation stack");
-      res->success = false;
-      return;
-    }
-  }
-  auto is_action_server_ready =
-    target_tracking_action_client_->wait_for_action_server(
-    std::chrono::seconds(5));
-  if (!is_action_server_ready) {
-    client_nav_.pause();
-    ERROR("Tracking target action server is not available.");
-    res->success = false;
-    return;
-  }
-  // Send the goal pose
-  // navigation_goal_.pose = pose;
-  target_tracking_goal_.relative_pos = 1;
-  // INFO("NavigateToPose will be called using the BT Navigator's default behavior tree.");
-
-  // Enable result awareness by providing an empty lambda function
-  auto send_goal_options = rclcpp_action::Client<
-    mcr_msgs::action::TargetTracking>::SendGoalOptions();
-  send_goal_options.result_callback = [this](auto) {
-      INFO("Tracking target send_goal callback");
-      // SenResult();
-      // target_tracking_goal_handle_.reset();
-    };
-
-  auto future_goal_handle = target_tracking_action_client_->async_send_goal(
-    target_tracking_goal_, send_goal_options);
-  if (rclcpp::spin_until_future_complete(
-      client_node_, future_goal_handle,
-      server_timeout_) !=
-    rclcpp::FutureReturnCode::SUCCESS)
-  {
-    ERROR("Send goal call failed");
-    client_nav_.pause();
-    return;
-  }
-
-  // Get the goal handle and save so that we can check on completion in the
-  // timer callback
-  target_tracking_goal_handle_ = future_goal_handle.get();
-  if (!target_tracking_goal_handle_) {
-    ERROR("Goal was rejected by server");
-    client_nav_.pause();
-    return;
-  }
-  vision_action_client_feedback_ = 503;
-}
-// TODO(PDF):
-bool NavigationCore::TrackingClient_call_service(
-  rclcpp::Client<protocol::srv::BodyRegion>::SharedPtr & client,
-  const sensor_msgs::msg::RegionOfInterest & roi)
-{
-  auto req = std::make_shared<protocol::srv::BodyRegion::Request>();
-  req->roi = roi;
-
-  std::chrono::nanoseconds timeout = std::chrono::nanoseconds(-1);
-  while (!client->wait_for_service(timeout)) {
-    if (!rclcpp::ok()) {
-      RCLCPP_ERROR(this->get_logger(), "Interrupted while waiting for the service. Exiting.");
-      return false;
-    }
-    RCLCPP_INFO(this->get_logger(), "Service not available, waiting again...");
-  }
-
-  auto client_cb = [timeout](rclcpp::Client<protocol::srv::BodyRegion>::SharedFuture future) {
-      std::future_status status = future.wait_for(timeout);
-
-      if (status == std::future_status::ready) {
-        if (0 != future.get()->success) {
-          return false;
-        } else {
-          return true;
-        }
-      } else {
-        return false;
-      }
-    };
-
-  auto result = client->async_send_request(req, client_cb);
-  return true;
->>>>>>> a919d7b5
 }
 }  // namespace carpo_navigation