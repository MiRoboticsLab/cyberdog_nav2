// Copyright (c) 2021 Beijing Xiaomi Mobile Software Co., Ltd. All rights reserved.
//
// Licensed under the Apache License, Version 2.0 (the "License");
// you may not use this file except in compliance with the License.
// You may obtain a copy of the License at
//
//     http://www.apache.org/licenses/LICENSE-2.0
//
// Unless required by applicable law or agreed to in writing, software
// distributed under the License is distributed on an "AS IS" BASIS,
// WITHOUT WARRANTIES OR CONDITIONS OF ANY KIND, either express or implied.
// See the License for the specific language governing permissions and
// limitations under the License.

#ifndef MOTION_CORE__MOTION_CORE_NODE_HPP_
#define MOTION_CORE__MOTION_CORE_NODE_HPP_

#include <memory>
#include <string>
#include <vector>

#include "nav2_lifecycle_manager/lifecycle_manager_client.hpp"
#include "nav2_msgs/action/follow_waypoints.hpp"
#include "nav2_msgs/action/navigate_through_poses.hpp"
#include "nav2_msgs/action/navigate_to_pose.hpp"
#include "mcr_msgs/action/target_tracking.hpp"
#include "nav2_util/geometry_utils.hpp"
#include "protocol/action/navigation.hpp"
#include "protocol/msg/follow_points.hpp"
#include "rclcpp/rclcpp.hpp"
#include "rclcpp_action/rclcpp_action.hpp"
#include "std_srvs/srv/set_bool.hpp"
#include "std_msgs/msg/int32.hpp"
#include "cyberdog_common/cyberdog_log.hpp"
#include "motion_core/realsense_lifecycle_manager.hpp"

enum ActionType
{
  kActionNone,
  kActionNavigation,
  kActionWayPoint,
  kActionThroughPose,
};

enum class ActionExecStage : uint8_t
{
  kExecuting,
  kSuccess,
  kFailed,
};

enum class RelocStatus : int32_t
{
  kIdle = -1,
  kSuccess = 0,
  kRetrying = 100,
  kFailed = 200
};

namespace carpo_navigation
{
using std::placeholders::_1;
using std::placeholders::_2;
class NavigationCore : public rclcpp::Node
{
public:
  using NavigationGoalHandle =
    rclcpp_action::ClientGoalHandle<nav2_msgs::action::NavigateToPose>;
  using WaypointFollowerGoalHandle =
    rclcpp_action::ClientGoalHandle<nav2_msgs::action::FollowWaypoints>;
  using NavThroughPosesGoalHandle =
    rclcpp_action::ClientGoalHandle<nav2_msgs::action::NavigateThroughPoses>;
  using TargetTrackingGoalHandle =
    rclcpp_action::ClientGoalHandle<mcr_msgs::action::TargetTracking>;

  using GoalStatus = action_msgs::msg::GoalStatus;
  using Navigation = protocol::action::Navigation;
  using GoalHandleNavigation = rclcpp_action::ServerGoalHandle<Navigation>;
  using TriggerT = std_srvs::srv::SetBool;
  using RealSenseClient = RealSenseLifecycleServiceClient;

  NavigationCore();
  ~NavigationCore() = default;

public:
  void OnInitialize();

  // start a2b navigation
  uint8_t StartNavigation(geometry_msgs::msg::PoseStamped pose);

  // start a2b navigation
  uint8_t StartTracking(uint8_t relative_pos, float keep_distance);

  // cancel a navigation request
  void OnCancel();

  // way point following
  uint8_t StartWaypointFollowing(
    std::vector<geometry_msgs::msg::PoseStamped> poses);

  // start through poses
  uint8_t StartNavThroughPoses(
    std::vector<geometry_msgs::msg::PoseStamped> poses);

  // get current navstatus.
  void GetCurrentNavStatus();
  void GetCurrentLocStatus();

  // mapping
  uint8_t HandleMapping(bool start);
  ActionExecStage HandleLocalization(bool start);

private:
  rclcpp_action::Client<nav2_msgs::action::NavigateToPose>::SharedPtr
    navigation_action_client_;
  rclcpp_action::Client<nav2_msgs::action::FollowWaypoints>::SharedPtr
    waypoint_follower_action_client_;
  rclcpp_action::Client<nav2_msgs::action::NavigateThroughPoses>::SharedPtr
    nav_through_poses_action_client_;
  rclcpp_action::Client<mcr_msgs::action::TargetTracking>::SharedPtr
    target_tracking_action_client_;
  rclcpp::Subscription<std_msgs::msg::Int32>::SharedPtr reloc_sub_;

  // Navigation action feedback subscribers
  rclcpp::Subscription<
    nav2_msgs::action::NavigateToPose::Impl::FeedbackMessage>::SharedPtr
    navigation_feedback_sub_;

  rclcpp::Subscription<
    nav2_msgs::action::NavigateThroughPoses::Impl::FeedbackMessage>::SharedPtr
    nav_through_poses_feedback_sub_;

  rclcpp::Subscription<
    nav2_msgs::action::NavigateToPose::Impl::GoalStatusMessage>::SharedPtr
    navigation_goal_status_sub_;

  rclcpp::Subscription<
    nav2_msgs::action::NavigateThroughPoses::Impl::GoalStatusMessage>::
  SharedPtr nav_through_poses_goal_status_sub_;

  // Goal-related state
  nav2_msgs::action::NavigateToPose::Goal navigation_goal_;
  nav2_msgs::action::FollowWaypoints::Goal waypoint_follower_goal_;
  nav2_msgs::action::NavigateThroughPoses::Goal nav_through_poses_goal_;
  mcr_msgs::action::TargetTracking::Goal target_tracking_goal_;

  rclcpp::Node::SharedPtr client_node_;
  std::chrono::milliseconds server_timeout_;

  // Goal handlers
  NavigationGoalHandle::SharedPtr navigation_goal_handle_;
  WaypointFollowerGoalHandle::SharedPtr waypoint_follower_goal_handle_;
  NavThroughPosesGoalHandle::SharedPtr nav_through_poses_goal_handle_;
  TargetTrackingGoalHandle::SharedPtr target_tracking_goal_handle_;

  // The client used to control the nav2 stack
  nav2_lifecycle_manager::LifecycleManagerClient client_nav_;
  nav2_lifecycle_manager::LifecycleManagerClient client_loc_;
  std::unique_ptr<RealSenseClient> client_realsense_{nullptr};

  // nav2_lifecycle_manager::LifecycleManagerClient client_data_;
  nav2_lifecycle_manager::LifecycleManagerClient client_mapping_;
  nav2_lifecycle_manager::LifecycleManagerClient client_mcr_uwb_;
  rclcpp::TimerBase::SharedPtr nav_timer_;
  rclcpp::TimerBase::SharedPtr loc_timer_;
  rclcpp::TimerBase::SharedPtr waypoint_follow_timer_;
  rclcpp::TimerBase::SharedPtr through_pose_timer_;
  int status_;
  ActionType action_type_;
  void GetNavStatus(int & status, ActionType & action_type);
  void HandleRelocCallback(const std_msgs::msg::Int32::SharedPtr msg)
  {
    reloc_status_ = static_cast<RelocStatus>(msg->data);
<<<<<<< HEAD
    INFO("%d", reloc_status_);
=======
    INFO("%d", msg->data);
>>>>>>> 1729b8a4
    if (reloc_topic_waiting_) {
      INFO("notify");
      reloc_cv_.notify_one();
      reloc_topic_waiting_ = false;
    }
  }

  void ResetReloc()
  {
    auto request = std::make_shared<std_srvs::srv::SetBool_Request>();
    request->data = true;
    if (!ServiceImpl(stop_loc_client_, request)) {
      ERROR("Failed to cancel Reloc because stopping service failed");
    }
    if (client_loc_.is_active() == nav2_lifecycle_manager::SystemStatus::ACTIVE) {
      if (!client_loc_.pause()) {
        ERROR("Failed to cancel Reloc because pause failed");
      }
    }
    reloc_status_ = RelocStatus::kIdle;
  }

  rclcpp_action::Server<Navigation>::SharedPtr navigation_server_;

  rclcpp_action::GoalResponse HandleNavigationGoal(
    const rclcpp_action::GoalUUID & uuid,
    std::shared_ptr<const Navigation::Goal> goal);

  rclcpp_action::CancelResponse HandleNavigationCancel(
    const std::shared_ptr<GoalHandleNavigation> goal_handle);

  void HandleNavigationAccepted(
    const std::shared_ptr<GoalHandleNavigation> goal_handle);

  void FollowExecute(const std::shared_ptr<GoalHandleNavigation> goal_handle);

  /**
   * @brief Cancel robot's navigation
   *
   * @return true
   * @return false
   */
  bool CancelNavigation();

  /**
   * @brief Whether to report the dog's position in real time
   *
   * @param start If true report, false not report
   * @return true Report pose
   * @return false Not report pose
   */
  bool ReportRealtimeRobotPose(bool start);

  // save goal handle to local
  std::shared_ptr<GoalHandleNavigation> goal_handle_;
  void SenResult();

  rclcpp::Publisher<protocol::msg::FollowPoints>::SharedPtr points_pub_;
  rclcpp::Subscription<protocol::msg::FollowPoints>::SharedPtr
    points_subscriber_;
  bool ServiceImpl(
    const rclcpp::Client<TriggerT>::SharedPtr,
    const std_srvs::srv::SetBool_Request::SharedPtr);
  void FollwPointCallback(const protocol::msg::FollowPoints::SharedPtr msg);
  std_msgs::msg::Header ReturnHeader();

  rclcpp::Client<TriggerT>::SharedPtr start_mapping_client_;
  rclcpp::Client<TriggerT>::SharedPtr stop_mapping_client_;
  rclcpp::Client<TriggerT>::SharedPtr start_loc_client_;
  rclcpp::Client<TriggerT>::SharedPtr stop_loc_client_;

  // robot's realtime pose client
  rclcpp::Client<TriggerT>::SharedPtr realtime_pose_client_;
  rclcpp::CallbackGroup::SharedPtr callback_group_;
  RelocStatus reloc_status_{RelocStatus::kIdle};
  std::mutex reloc_mutex_;
  std::condition_variable reloc_cv_;
  bool reloc_topic_waiting_{false};
};
}  // namespace carpo_navigation
#endif  // MOTION_CORE__MOTION_CORE_NODE_HPP_<|MERGE_RESOLUTION|>--- conflicted
+++ resolved
@@ -171,11 +171,8 @@
   void HandleRelocCallback(const std_msgs::msg::Int32::SharedPtr msg)
   {
     reloc_status_ = static_cast<RelocStatus>(msg->data);
-<<<<<<< HEAD
     INFO("%d", reloc_status_);
-=======
-    INFO("%d", msg->data);
->>>>>>> 1729b8a4
+
     if (reloc_topic_waiting_) {
       INFO("notify");
       reloc_cv_.notify_one();
