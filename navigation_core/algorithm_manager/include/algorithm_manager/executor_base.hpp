// Copyright (c) 2021 Beijing Xiaomi Mobile Software Co., Ltd. All rights reserved.
//
// Licensed under the Apache License, Version 2.0 (the "License");
// you may not use this file except in compliance with the License.
// You may obtain a copy of the License at
//
//     http://www.apache.org/licenses/LICENSE-2.0
//
// Unless required by applicable law or agreed to in writing, software
// distributed under the License is distributed on an "AS IS" BASIS,
// WITHOUT WARRANTIES OR CONDITIONS OF ANY KIND, either express or implied.
// See the License for the specific language governing permissions and
// limitations under the License.

#ifndef ALGORITHM_MANAGER__EXECUTOR_BASE_HPP_
#define ALGORITHM_MANAGER__EXECUTOR_BASE_HPP_

#include <memory>
#include <unordered_map>
#include <string>
#include "rclcpp/rclcpp.hpp"
#include "protocol/action/navigation.hpp"
#include "nav2_lifecycle_manager/lifecycle_manager_client.hpp"
#include "nav2_msgs/action/follow_waypoints.hpp"
#include "nav2_msgs/action/navigate_through_poses.hpp"
#include "nav2_msgs/action/navigate_to_pose.hpp"
#include "mcr_msgs/action/target_tracking.hpp"
// #include "nav2_util/geometry_utils.hpp"
// #include "protocol/msg/follow_points.hpp"
#include "rclcpp_action/rclcpp_action.hpp"
#include "algorithm_manager/realsense_lifecycle_manager.hpp"
#include "lifecycle_msgs/srv/change_state.hpp"
#include "lifecycle_msgs/srv/get_state.hpp"
// #include "algorithm_manager/algorithm_task_manager.hpp"
#include "cyberdog_common/cyberdog_log.hpp"
#include "cyberdog_common/cyberdog_msg_queue.hpp"

namespace cyberdog
{
namespace algorithm
{
enum class LifecycleClientID : uint8_t
{
  kNav,
  kLaserMapping,
  kLaserLoc,
  kVisMapping,
  kVisLoc,
  kVisVo,
  kMcrUwb,
};  // enum LifecycleClientID

enum class ExecutorStatus : uint8_t
{
  kIdle = 0,
  kExecuting = 1,
  kSuccess = 2,
  kAborted = 3,
  kCanceled = 4
};  // enum ExecutorStatus

struct LifecycleClients
{
  rclcpp::Client<lifecycle_msgs::srv::GetState>::SharedPtr client_get_state_;
  rclcpp::Client<lifecycle_msgs::srv::ChangeState>::SharedPtr client_change_state_;
};

// struct TaskRef
// {
//   uint8_t id;
//   bool out_door;
//   std::unordered_map<std::string, std::shared_ptr<Nav2LifecyleMgrClient>> nav2_lifecycle_clients;
// };

enum class Nav2LifecycleMode : uint8_t
{
  kStartUp = 0,
  kPause = 1,
  kResume = 2,
};

using NavigationGoalHandle =
  rclcpp_action::ClientGoalHandle<nav2_msgs::action::NavigateToPose>;
using WaypointFollowerGoalHandle =
  rclcpp_action::ClientGoalHandle<nav2_msgs::action::FollowWaypoints>;
using NavThroughPosesGoalHandle =
  rclcpp_action::ClientGoalHandle<nav2_msgs::action::NavigateThroughPoses>;
using TargetTrackingGoalHandle =
  rclcpp_action::ClientGoalHandle<mcr_msgs::action::TargetTracking>;
using GoalStatus = action_msgs::msg::GoalStatus;
using McrTargetTracking = mcr_msgs::action::TargetTracking;
using AlgorithmMGR = protocol::action::Navigation;
using GoalHandleAlgorithmMGR = rclcpp_action::ServerGoalHandle<AlgorithmMGR>;
using Nav2LifecyleMgrClient = nav2_lifecycle_manager::LifecycleManagerClient;
using LifecyleNav2LifecyleMgrClientMap =
  std::unordered_map<LifecycleClientID, std::shared_ptr<Nav2LifecyleMgrClient>>;
using Nav2LifecyleMgrClientMap =
  std::unordered_map<std::string, std::unordered_map<std::string, std::shared_ptr<Nav2LifecyleMgrClient>>>;
using LifecyleNodesMap =
  std::unordered_map<std::string, std::unordered_map<std::string, LifecycleClients>>;
using RealSenseClient = RealSenseLifecycleServiceClient;

struct ExecutorData
{
  ExecutorStatus status;
  AlgorithmMGR::Feedback feedback;
};  // struct ExecutorData
class ExecutorInterface
{
public:
  ExecutorInterface() {}
  virtual void Start(const AlgorithmMGR::Goal::ConstSharedPtr goal) = 0;
  virtual void Cancel() = 0;
};

class ExecutorBase : public ExecutorInterface, public rclcpp::Node
{
public:
  explicit ExecutorBase(std::string node_name)
  : rclcpp::Node(node_name)
  {
    // lifecycle_client_ids_.emplace(
    //   LifecycleClientID::kNav,
    //   "lifecycle_manager_navigation");
    // lifecycle_client_ids_.emplace(
    //   LifecycleClientID::kLaserMapping,
    //   "lifecycle_manager_laser_mapping");
    // lifecycle_client_ids_.emplace(
    //   LifecycleClientID::kLaserLoc,
    //   "lifecycle_manager_laser_loc");
    // lifecycle_client_ids_.emplace(
    //   LifecycleClientID::kVisMapping,
    //   "lifecycle_manager_vis_mapping");
    // lifecycle_client_ids_.emplace(
    //   LifecycleClientID::kVisLoc,
    //   "lifecycle_manager_vis_loc");
    // lifecycle_client_ids_.emplace(
    //   LifecycleClientID::kVisVo,
    //   "lifecycle_manager_vis_vo");
    // lifecycle_client_ids_.emplace(
    //   LifecycleClientID::kMcrUwb,
    //   "lifecycle_manager_mcr_uwb");
    std::thread{std::bind(&ExecutorBase::UpdatePreparationStatus, this)}.detach();
  }
  ~ExecutorBase()
  {
    preparation_finished_ = true;
    preparation_finish_cv_.notify_one();
  }
<<<<<<< HEAD
  // /**
  //  * @brief 
  //  * 向任务管理器提供查询当前任务执行器的状态数据，包括执行阶段和反馈数据，
  //  * 其中反馈数据包含了激活依赖节点的状态和底层执行器的反馈数据
  //  *
  //  * @return ExecutorData&
  //  */
  // ExecutorData & GetExecutorData()
  // {
  //   // INFO("queue size before: %d", executor_data_queue_.Size());
  //   executor_data_queue_.DeQueue(executor_data_);
  //   // INFO("queue size after: %d", executor_data_queue_.Size());
  //   return executor_data_;
  // }
  // static void RegisterUpdateImpl(std::function<void(const ExecutorData &)> f)
  // {
  //   if (f != nullptr) {
  //     update_executor_f_ = f;
  //   }
  // }

protected:
  bool OperateDepsNav2LifecycleNodes(const std::string & task_name, Nav2LifecycleMode mode)
=======

  bool Init(std::function<void(const ExecutorData &)> feedback_callback, std::function<void(void)> success_callback,
  std::function<void(void)> cancle_callback, std::function<void(void)> abort_callback) {
    task_feedback_callback_ = feedback_callback;
    task_success_callback_ = success_callback;
    task_cancle_callback_ = cancle_callback;
    task_abort_callback_ = abort_callback;
  }

  virtual void Start(std::shared_ptr<const AlgorithmMGR::Goal> goal) = 0;

  virtual void Stop() {}
  /**
   * @brief 
   * 向任务管理器提供查询当前任务执行器的状态数据，包括执行阶段和反馈数据，
   * 其中反馈数据包含了激活依赖节点的状态和底层执行器的反馈数据
   *
   * @return ExecutorData&
   */
  ExecutorData & GetExecutorData()
>>>>>>> cf4335f6
  {
    auto clients = task_map_.at(task_name).nav2_lifecycle_clients;
    for ( auto & client : clients ) {
      if (client.second == nullptr) {
        client.second = std::make_shared<Nav2LifecyleMgrClient>(client.first);
      }
      auto status = client.second->is_active(
        std::chrono::nanoseconds(get_lifecycle_timeout_ * 1000 * 1000 * 1000));
      if (status == nav2_lifecycle_manager::SystemStatus::TIMEOUT) {
        ERROR("Failed to get Nav2LifecycleNode %s state", client.first.c_str());
        return false;
      }
      switch (mode) 
      {
        case Nav2LifecycleMode::kPause:
          {
            if (status == nav2_lifecycle_manager::SystemStatus::INACTIVE) {
              continue;
            }
            if (client.second->pause()) {
              return false;
            }
          }
          break;

        case Nav2LifecycleMode::kStartUp:
          {
            if(status == nav2_lifecycle_manager::SystemStatus::ACTIVE) {
              continue;
            }
            if (!client.second->startup()) {
              return false;
            }
          }
          break;

        case Nav2LifecycleMode::kResume:
          {
            if(status == nav2_lifecycle_manager::SystemStatus::ACTIVE) {
              continue;
            }
            if (client.second->resume()) {
              return false;
            }
          }
          break;
        
        default:
          break;
      }
      return true;
    }
  }
  bool OperateDepsLifecycleNodes(const std::string & task_name)
  {
    // TODO(Harvey): 非Nav2Lifecycle的node管理方式
    auto clients = task_map_.at(task_name).lifecycle_nodes;
    for (auto client : clients) {
      if(client.second.client_change_state_ == nullptr || client.second.client_get_state_ == nullptr) {
        client.second.client_change_state_ = this->create_client<lifecycle_msgs::srv::ChangeState>(client.first);
        client.second.client_get_state_ = this->create_client<lifecycle_msgs::srv::GetState>(client.first);
      }
    }
    // TODO configure、activate节点，deactive、unconfigure节点
  }

  /**
   * @brief
   * 获取依赖节点的LifecycleMgr的客户端对象
   *
   * @param id
   * @return std::shared_ptr<Nav2LifecyleMgrClient>
   */
  // static std::shared_ptr<Nav2LifecyleMgrClient> GetNav2LifecycleMgrClient(
  //   const LifecycleClientID & id)
  // {
  //   if (lifecycle_client_map_.find(id) == lifecycle_client_map_.end()) {
  //     lifecycle_client_map_[id] =
  //       std::make_shared<Nav2LifecyleMgrClient>(lifecycle_client_ids_.at(id));
  //   }
  //   return lifecycle_client_map_.at(id);
  // }
  /**
   * @brief
   * 获取Realsense的LifecycleMgr的客户端对象
   *
   * @return std::shared_ptr<RealSenseClient>
   */
  static std::shared_ptr<RealSenseClient> GetRealsenseLifecycleMgrClient()
  {
    if (lifecycle_client_realsense_ == nullptr) {
      lifecycle_client_realsense_ = std::make_shared<RealSenseClient>("realsense_client");
    }
    return lifecycle_client_realsense_;
  }
  /**
   * @brief
   * 更新当前任务执行器的状态数据，所有继承的子类中在需要上报状态时调用该接口
   *
   * @param executor_data
   */
  // void UpdateExecutorData(const ExecutorData & executor_data)
  // {
  //   // INFO("Will Enqueue");
  //   // executor_data_queue_.EnQueueOne(executor_data);
  //   update_executor_f_(executor_data);
  //   // INFO("Over Enqueue");
  // }
  void UpdateExecutorFeedback(AlgorithmMGR::Feedback & feedback)
  {
    // INFO("Will Enqueue");
<<<<<<< HEAD
    feedback_msg_queue_->EnQueue(feedback);
=======
    // executor_data_queue_.EnQueueOne(executor_data);
    set_feedback_callback_(executor_data);
>>>>>>> cf4335f6
    // INFO("Over Enqueue");
  }
  /**
   * @brief
   * 激活依赖的Lifecycle节点
   *
   * @param node
   * @return true
   * @return false
   */
  bool LaunchNav2LifeCycleNode(
    std::shared_ptr<Nav2LifecyleMgrClient> node)
  {
    auto status = node->is_active(
      std::chrono::nanoseconds(get_lifecycle_timeout_ * 1000 * 1000 * 1000));
    if (status == nav2_lifecycle_manager::SystemStatus::TIMEOUT) {
      ERROR("Failed to get lifecycle state");
      return false;
    } else if (status == nav2_lifecycle_manager::SystemStatus::ACTIVE) {
      return true;
    }
    if (!node->startup()) {
      ERROR("Failed to launch lifecycle");
      return false;
    }
    return true;
  }
  /**
   * @brief
   * 更新任务开始后，在向底层执行器send_goal之前的状态上报线程
   *
   */
  // void UpdatePreparationStatus()
  // {
  //   ExecutorData executor_uwb_tracking_data;
  //   executor_uwb_tracking_data.status = ExecutorStatus::kExecuting;
  //   while (rclcpp::ok()) {
  //     if (preparation_finished_) {
  //       std::unique_lock<std::mutex> lk(preparation_finish_mutex_);
  //       preparation_finish_cv_.wait(lk);
  //     }
  //     if (!rclcpp::ok()) {
  //       INFO("UpdatePreparationStatus exit");
  //       return;
  //     }
  //     INFO("Peparation Report: %d", feedback_);
  //     executor_uwb_tracking_data.feedback.feedback_code = feedback_;
  //     UpdateExecutorData(executor_uwb_tracking_data);
  //     static uint8_t count = 0;
  //     if (feedback_ != AlgorithmMGR::Feedback::TASK_PREPARATION_EXECUTING) {
  //       ++count;
  //     }
  //     if (count > preparation_finished_report_time_) {
  //       preparation_count_cv_.notify_one();
  //       count = 0;
  //     }
  //     std::this_thread::sleep_for(std::chrono::milliseconds(100));
  //   }
  // }
  void UpdatePreparationStatus()
  {
    // ExecutorData executor_uwb_tracking_data;
    // executor_uwb_tracking_data.status = ExecutorStatus::kExecuting;
    while (rclcpp::ok()) {
      if (preparation_finished_) {
        std::unique_lock<std::mutex> lk(preparation_finish_mutex_);
        preparation_finish_cv_.wait(lk);
      }
      if (!rclcpp::ok()) {
        INFO("UpdatePreparationStatus exit");
        return;
      }
      INFO("Peparation Report: %d", feedback_);
      // executor_uwb_tracking_data.feedback.feedback_code = feedback_;
      // UpdateExecutorData(executor_uwb_tracking_data);
      UpdateExecutorFeedback(feedback_);
      static uint8_t count = 0;
      if (feedback_.feedback_code != AlgorithmMGR::Feedback::TASK_PREPARATION_EXECUTING) {
        ++count;
      }
      if (count > preparation_finished_report_time_) {
        preparation_count_cv_.notify_one();
        count = 0;
      }
      std::this_thread::sleep_for(std::chrono::milliseconds(100));
    }
  }
  /**
   * @brief
   * 更新激活依赖节点以及向底层任务执行器send_goal前的准备状态
   *
   */
  void ReportPreparationStatus()
  {
    std::unique_lock<std::mutex> lk(preparation_finish_mutex_);
    preparation_finished_ = false;
    feedback_.feedback_code = AlgorithmMGR::Feedback::TASK_PREPARATION_EXECUTING;
    preparation_finish_cv_.notify_one();
  }
  /**
   * @brief
   * 结束向底层任务执行器send_goal前的状态上报
   *
   * @param feedback
   */
  void ReportPreparationFinished(uint32_t feedback)
  {
    {
      std::unique_lock<std::mutex> lk(preparation_finish_mutex_);
      feedback_.feedback_code = feedback;
      INFO("Update Last Report: %d", feedback_.feedback_code);
    }
    std::unique_lock<std::mutex> lk(preparation_count_mutex_);
    preparation_count_cv_.wait(lk);
    StopReportPreparationThread();
  }
  void StopReportPreparationThread()
  {
    std::unique_lock<std::mutex> lk(preparation_finish_mutex_);
    preparation_finished_ = true;
  }
  // static LifecyleNav2LifecyleMgrClientMap lifecycle_client_map_;
  // static Nav2LifecyleMgrClientMap nav2_lifecycle_client_map_;
  static std::unordered_map<std::string, TaskRef> task_map_;
  // static LifecyleNodesMap lifecycle_clients_map_;
  // static std::unordered_map<LifecycleClientID, std::string> lifecycle_client_ids_;
  static std::shared_ptr<RealSenseClient> lifecycle_client_realsense_;
  static constexpr uint8_t preparation_finished_report_time_ = 5;  // count
  std::function<void()> succeed_task_f_;
  std::function<void()> abort_task_f_;
  std::function<void()> cancel_task_f_;
  std::chrono::milliseconds server_timeout_{2000};
  rclcpp::Node::SharedPtr action_client_node_;
  AlgorithmMGR::Feedback feedback_;
  uint32_t get_lifecycle_timeout_{10};

private:
  std::mutex executor_data_mutex_;
  std::mutex preparation_count_mutex_;
  std::mutex preparation_finish_mutex_;
  std::condition_variable executor_data_cv_;
  std::condition_variable preparation_count_cv_;
  std::condition_variable preparation_finish_cv_;
  ExecutorData executor_data_;
<<<<<<< HEAD
  std::shared_ptr<common::MsgQueue<AlgorithmMGR::Feedback>> feedback_msg_queue_;
  // common::MsgQueue<ExecutorData> executor_data_queue_;
  // std::function<void(const ExecutorData &)> update_executor_f_;
=======
  common::MsgQueue<ExecutorData> executor_data_queue_;
  std::function<void(const ExecutorData &)> task_feedback_callback_;
  std::function<void(void)> task_success_callback_;
  std::function<void(void)> task_cancle_callback_;
  std::function<void(void)> task_abort_callback_;
>>>>>>> cf4335f6
  bool preparation_finished_{true};

  /* add by North.D.K. 10.09*/
  // std::function<void()>
};   // class ExecutorBase
}  // namespace algorithm
}  // namespace cyberdog
#endif  // ALGORITHM_MANAGER__EXECUTOR_BASE_HPP_<|MERGE_RESOLUTION|>--- conflicted
+++ resolved
@@ -147,31 +147,6 @@
     preparation_finished_ = true;
     preparation_finish_cv_.notify_one();
   }
-<<<<<<< HEAD
-  // /**
-  //  * @brief 
-  //  * 向任务管理器提供查询当前任务执行器的状态数据，包括执行阶段和反馈数据，
-  //  * 其中反馈数据包含了激活依赖节点的状态和底层执行器的反馈数据
-  //  *
-  //  * @return ExecutorData&
-  //  */
-  // ExecutorData & GetExecutorData()
-  // {
-  //   // INFO("queue size before: %d", executor_data_queue_.Size());
-  //   executor_data_queue_.DeQueue(executor_data_);
-  //   // INFO("queue size after: %d", executor_data_queue_.Size());
-  //   return executor_data_;
-  // }
-  // static void RegisterUpdateImpl(std::function<void(const ExecutorData &)> f)
-  // {
-  //   if (f != nullptr) {
-  //     update_executor_f_ = f;
-  //   }
-  // }
-
-protected:
-  bool OperateDepsNav2LifecycleNodes(const std::string & task_name, Nav2LifecycleMode mode)
-=======
 
   bool Init(std::function<void(const ExecutorData &)> feedback_callback, std::function<void(void)> success_callback,
   std::function<void(void)> cancle_callback, std::function<void(void)> abort_callback) {
@@ -192,61 +167,13 @@
    * @return ExecutorData&
    */
   ExecutorData & GetExecutorData()
->>>>>>> cf4335f6
-  {
-    auto clients = task_map_.at(task_name).nav2_lifecycle_clients;
-    for ( auto & client : clients ) {
-      if (client.second == nullptr) {
-        client.second = std::make_shared<Nav2LifecyleMgrClient>(client.first);
-      }
-      auto status = client.second->is_active(
-        std::chrono::nanoseconds(get_lifecycle_timeout_ * 1000 * 1000 * 1000));
-      if (status == nav2_lifecycle_manager::SystemStatus::TIMEOUT) {
-        ERROR("Failed to get Nav2LifecycleNode %s state", client.first.c_str());
-        return false;
-      }
-      switch (mode) 
-      {
-        case Nav2LifecycleMode::kPause:
-          {
-            if (status == nav2_lifecycle_manager::SystemStatus::INACTIVE) {
-              continue;
-            }
-            if (client.second->pause()) {
-              return false;
-            }
-          }
-          break;
-
-        case Nav2LifecycleMode::kStartUp:
-          {
-            if(status == nav2_lifecycle_manager::SystemStatus::ACTIVE) {
-              continue;
-            }
-            if (!client.second->startup()) {
-              return false;
-            }
-          }
-          break;
-
-        case Nav2LifecycleMode::kResume:
-          {
-            if(status == nav2_lifecycle_manager::SystemStatus::ACTIVE) {
-              continue;
-            }
-            if (client.second->resume()) {
-              return false;
-            }
-          }
-          break;
-        
-        default:
-          break;
-      }
-      return true;
-    }
-  }
-  bool OperateDepsLifecycleNodes(const std::string & task_name)
+  {
+    // INFO("queue size before: %d", executor_data_queue_.Size());
+    executor_data_queue_.DeQueue(executor_data_);
+    // INFO("queue size after: %d", executor_data_queue_.Size());
+    return executor_data_;
+  }
+  static void RegisterUpdateImpl(std::function<void(const ExecutorData &)> f)
   {
     // TODO(Harvey): 非Nav2Lifecycle的node管理方式
     auto clients = task_map_.at(task_name).lifecycle_nodes;
@@ -304,12 +231,8 @@
   void UpdateExecutorFeedback(AlgorithmMGR::Feedback & feedback)
   {
     // INFO("Will Enqueue");
-<<<<<<< HEAD
-    feedback_msg_queue_->EnQueue(feedback);
-=======
     // executor_data_queue_.EnQueueOne(executor_data);
     set_feedback_callback_(executor_data);
->>>>>>> cf4335f6
     // INFO("Over Enqueue");
   }
   /**
@@ -454,17 +377,11 @@
   std::condition_variable preparation_count_cv_;
   std::condition_variable preparation_finish_cv_;
   ExecutorData executor_data_;
-<<<<<<< HEAD
-  std::shared_ptr<common::MsgQueue<AlgorithmMGR::Feedback>> feedback_msg_queue_;
-  // common::MsgQueue<ExecutorData> executor_data_queue_;
-  // std::function<void(const ExecutorData &)> update_executor_f_;
-=======
   common::MsgQueue<ExecutorData> executor_data_queue_;
   std::function<void(const ExecutorData &)> task_feedback_callback_;
   std::function<void(void)> task_success_callback_;
   std::function<void(void)> task_cancle_callback_;
   std::function<void(void)> task_abort_callback_;
->>>>>>> cf4335f6
   bool preparation_finished_{true};
 
   /* add by North.D.K. 10.09*/
