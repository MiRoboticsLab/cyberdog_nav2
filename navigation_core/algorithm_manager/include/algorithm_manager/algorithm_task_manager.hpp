// Copyright (c) 2021 Beijing Xiaomi Mobile Software Co., Ltd. All rights reserved.
//
// Licensed under the Apache License, Version 2.0 (the "License");
// you may not use this file except in compliance with the License.
// You may obtain a copy of the License at
//
//     http://www.apache.org/licenses/LICENSE-2.0
//
// Unless required by applicable law or agreed to in writing, software
// distributed under the License is distributed on an "AS IS" BASIS,
// WITHOUT WARRANTIES OR CONDITIONS OF ANY KIND, either express or implied.
// See the License for the specific language governing permissions and
// limitations under the License.

#ifndef ALGORITHM_MANAGER__ALGORITHM_TASK_MANAGER_HPP_
#define ALGORITHM_MANAGER__ALGORITHM_TASK_MANAGER_HPP_

#include <memory>
#include <vector>
#include <unordered_map>
#include "rclcpp/rclcpp.hpp"

// #include "std_srvs/srv/set_bool.hpp"
// #include "std_msgs/msg/int32.hpp"
// #include "cyberdog_common/cyberdog_log.hpp"
#include "algorithm_manager/executor_base.hpp"
#include "cyberdog_debug/backtrace.hpp"
namespace cyberdog
{
namespace algorithm
{
std::vector<std::string> ExecutorVector_V{"LaserMapping", "LaserLocalization", "AbNavigation", "AutoDock", "UwbTracking", "VisionTracking"};
std::vector<uint8_t> ExecutorVector_V{1, 3, 5, 7, 9, 11};

enum class ExecutorStatus : uint8_t
{
  kIdle = 0,  // accept start
  kBusy = 1   // accept stop
};  // enum class ExecutorStatus

struct TaskRef
{
  std::shared_ptr<ExecutorBase> executor;
  std::unordered_map<std::string, std::shared_ptr<Nav2LifecyleMgrClient>> nav2_lifecycle_clients;
  std::unordered_map<std::string, LifecycleClients> lifecycle_nodes;
  uint8_t id;
  bool out_door;
};
struct MappingCmd
{
  std::string function_name;  // nav, localization, auto_dock, etc.
  uint8_t cmd;  // start : 1, stop : 0
};  // struct Mapping Cmd

// MappingCmd TranslateCmd(uint8_t nav_type) {
//   // using protocol::Nagation::Action
//   MappingCmd result;
//   switch(nav_type) {
//     case NAVIGATION_TYPE_START_AB:
//       {
//         result.function_name = std::string("AbNavigation");
//         result.cmd = 1;
//         break;
//       }
//     case NAVIGATION_TYPE_STOP_AB:
//       {
//         result.function_name = std::string("AbNavigation");
//         result.cmd = 0;
//         break;
//       }
//     case NAVIGATION_TYPE_START_FOLLOW:
//       {
//         result.function_name = std::string("AbNavigation");
//         result.cmd = 1;
//         break;
//       }
//     case NAVIGATION_TYPE_STOP_FOLLOW:
//       {
//         result.function_name = std::string("AbNavigation");
//         result.cmd = 0;
//         break;
//       }
//     case NAVIGATION_TYPE_START_MAPPING:
//     case NAVIGATION_TYPE_STOP_MAPPING:
//     case NAVIGATION_TYPE_START_LOCALIZATION:
//     case NAVIGATION_TYPE_STOP_LOCALIZATION:
//     case NAVIGATION_TYPE_START_AUTO_DOCKING:
//     case NAVIGATION_TYPE_STOP_AUTO_DOCKING:
//     case NAVIGATION_TYPE_START_UWB_TRACKING:
//     case NAVIGATION_TYPE_STOP_UWB_TRACKING:
//     case NAVIGATION_TYPE_START_HUMAN_TRACKING:
//     case NAVIGATION_TYPE_STOP_HUMAN_TRACKING:
//   }

// }
/*
executor_laser_mapping_ =
    std::make_shared<ExecutorLaserMapping>(std::string("LaserMapping"));
  executor_laser_localization_ =
    std::make_shared<ExecutorLaserLocalization>(std::string("LaserLocalization"));
  executor_ab_navigation_ =
    std::make_shared<ExecutorAbNavigation>(std::string("AbNavigation"));
  executor_auto_dock_ =
    std::make_shared<ExecutorAutoDock>(std::string("AutoDock"));
  executor_uwb_tracking_ =
    std::make_shared<ExecutorUwbTracking>(std::string("UwbTracking"));
  executor_vision_tracking_ =
    std::make_shared<ExecutorVisionTracking>(std::string("VisionTracking"));
*/

using TaskId = uint8_t;
class AlgorithmTaskManager : public rclcpp::Node
{
public:
  AlgorithmTaskManager();
  ~AlgorithmTaskManager();

  bool Init();
private:
<<<<<<< HEAD
=======
  /* task result api, callback functions */
  void TaskSuccessd() {}
  void TaskCancled() {}
  void TaskAborted() {}
  void TaskFeedBack();

  /* task check cmd is valid or not */
  bool CheckStatusValid() {
    std::lock_guard<std::mutex> lk(status_mutex_);
    return manager_status_ == ManagerStatus::kIdle;
  }

  void SetStatus(ManagerStatus status) {
    std::lock_guard<std::mutex> lk(status_mutex_);
    manager_status_ = status;
  }

  void ResetManagerStatus() {
    SetStatus(ManagerStatus::kIdle);
  }

  void SetFeedBack(const ExecutorData & executor_data)
  {
    executor_data_queue_.EnQueueOne(executor_data);
  }

  bool GetFeedBack(ExecutorData & executor_data)
  {
    executor_data_queue_.DeQueue(executor_data);
    return executor_data_;
  }
  void BuildExecutorMap();

  void SetTaskHandle(std::shared_ptr<ExecutorBase> executor = nullptr, std::shared_ptr<GoalHandleAlgorithmMGR> goal_handle = nullptr) {
    activated_executor_ = (executor == nullptr ? activated_executor_ : executor);
    goal_handle_executing_ = (goal_handle == nullptr ? goal_handle_executing_ : goal_handle);
  }

  void ResetTaskHandle()
  {
    goal_handle_executing_.reset();
    activated_executor_.reset();
  }
private:
>>>>>>> cf4335f6
  enum class ManagerStatus : uint8_t
  {
    kUninitialized,
    kIdle,
    kLaunchingLifecycleNode = 100,
    kExecutingLaserMapping = AlgorithmMGR::Goal::NAVIGATION_TYPE_START_MAPPING,
    kExecutingLaserLocalization = AlgorithmMGR::Goal::NAVIGATION_TYPE_START_LOCALIZATION,
    kExecutingAbNavigation = AlgorithmMGR::Goal::NAVIGATION_TYPE_START_AB,
    kExecutingAutoDock = AlgorithmMGR::Goal::NAVIGATION_TYPE_START_AUTO_DOCKING,
    kExecutingUwbTracking = AlgorithmMGR::Goal::NAVIGATION_TYPE_START_UWB_TRACKING,
    kShuttingDownUwbTracking = AlgorithmMGR::Goal::NAVIGATION_TYPE_STOP_UWB_TRACKING,
  };

  rclcpp_action::GoalResponse HandleAlgorithmManagerGoal(
    const rclcpp_action::GoalUUID & uuid,
    std::shared_ptr<const AlgorithmMGR::Goal> goal);
  rclcpp_action::CancelResponse HandleAlgorithmManagerCancel(
    const std::shared_ptr<GoalHandleAlgorithmMGR> goal_handle);
  void HandleAlgorithmManagerAccepted(
    const std::shared_ptr<GoalHandleAlgorithmMGR> goal_handle);
  // void TaskExecute();

<<<<<<< HEAD
  // bool CheckCmdValid(uint8_t nav_type) {
  //   auto cmd_struct = TranslateCmd(nav_type);
  //   // 提供cancle后，是否还有stop类型指令 ？ 
  // }
  // bool CheckoutExecutor(const AlgorithmMGR::Goal::SharedPtr goal)
  // {
  //   for (auto task : task_map_) {
  //     if(task.second.id == goal->nav_type && task.second.out_door == goal->outdoor) {
  //       if (task.second.executor == nullptr) {
  //         task.second.executor = std::make_shared<>(task.first);
  //       }
  //       activated_executor_ = task.second.executor;
  //     }
  //   }
  // }
private:
  std::map<std::string, ExecutorBase> executor_map_;  // 执行器管理类
  rclcpp_action::Server<AlgorithmMGR>::SharedPtr navigation_server_;
  std::shared_ptr<GoalHandleAlgorithmMGR> goal_handle_executing_;
  std::shared_ptr<GoalHandleAlgorithmMGR> goal_handle_to_stop_;
  std::shared_ptr<GoalHandleAlgorithmMGR> goal_handle_new_;
  std::shared_ptr<ExecutorBase> activated_executor_;
  std::shared_ptr<ExecutorAbNavigation> executor_ab_navigation_;
  std::shared_ptr<ExecutorAutoDock> executor_auto_dock_;
  std::shared_ptr<ExecutorLaserMapping> executor_laser_mapping_;
  std::shared_ptr<ExecutorLaserLocalization> executor_laser_localization_;
  std::shared_ptr<ExecutorUwbTracking> executor_uwb_tracking_;
  std::shared_ptr<ExecutorVisionTracking> executor_vision_tracking_;
  std::condition_variable executor_start_cv_, executor_status_cv_;
  std::mutex executor_start_mutex_, executor_status_mutex_;
  ManagerStatus manager_status_{ManagerStatus::kIdle};
  AlgorithmMGR::Feedback::SharedPtr feedback_;
  // std::unordered_map<TaskId, TaskRef> task_map_;
  common::MsgQueue<ExecutorData> executor_data_queue_;
  ExecutorData executor_data_;
  std::unordered_map<std::string, TaskRef> task_map_;

=======
private:
  rclcpp_action::Server<AlgorithmMGR>::SharedPtr navigation_server_{nullptr};
  std::shared_ptr<GoalHandleAlgorithmMGR> goal_handle_executing_{nullptr};
  std::shared_ptr<ExecutorBase> activated_executor_{nullptr};
  ManagerStatus manager_status_{ManagerStatus::kUninitialized};
  std::mutex status_mutex_;
  common::MsgQueue<ExecutorData> executor_data_queue_;
  std::unordered_map executor_map_;
>>>>>>> cf4335f6
};  // class algorithm_manager
}  // namespace algorithm
}  // namespace cyberdog
#endif  // ALGORITHM_MANAGER__ALGORITHM_TASK_MANAGER_HPP_<|MERGE_RESOLUTION|>--- conflicted
+++ resolved
@@ -32,82 +32,6 @@
 std::vector<std::string> ExecutorVector_V{"LaserMapping", "LaserLocalization", "AbNavigation", "AutoDock", "UwbTracking", "VisionTracking"};
 std::vector<uint8_t> ExecutorVector_V{1, 3, 5, 7, 9, 11};
 
-enum class ExecutorStatus : uint8_t
-{
-  kIdle = 0,  // accept start
-  kBusy = 1   // accept stop
-};  // enum class ExecutorStatus
-
-struct TaskRef
-{
-  std::shared_ptr<ExecutorBase> executor;
-  std::unordered_map<std::string, std::shared_ptr<Nav2LifecyleMgrClient>> nav2_lifecycle_clients;
-  std::unordered_map<std::string, LifecycleClients> lifecycle_nodes;
-  uint8_t id;
-  bool out_door;
-};
-struct MappingCmd
-{
-  std::string function_name;  // nav, localization, auto_dock, etc.
-  uint8_t cmd;  // start : 1, stop : 0
-};  // struct Mapping Cmd
-
-// MappingCmd TranslateCmd(uint8_t nav_type) {
-//   // using protocol::Nagation::Action
-//   MappingCmd result;
-//   switch(nav_type) {
-//     case NAVIGATION_TYPE_START_AB:
-//       {
-//         result.function_name = std::string("AbNavigation");
-//         result.cmd = 1;
-//         break;
-//       }
-//     case NAVIGATION_TYPE_STOP_AB:
-//       {
-//         result.function_name = std::string("AbNavigation");
-//         result.cmd = 0;
-//         break;
-//       }
-//     case NAVIGATION_TYPE_START_FOLLOW:
-//       {
-//         result.function_name = std::string("AbNavigation");
-//         result.cmd = 1;
-//         break;
-//       }
-//     case NAVIGATION_TYPE_STOP_FOLLOW:
-//       {
-//         result.function_name = std::string("AbNavigation");
-//         result.cmd = 0;
-//         break;
-//       }
-//     case NAVIGATION_TYPE_START_MAPPING:
-//     case NAVIGATION_TYPE_STOP_MAPPING:
-//     case NAVIGATION_TYPE_START_LOCALIZATION:
-//     case NAVIGATION_TYPE_STOP_LOCALIZATION:
-//     case NAVIGATION_TYPE_START_AUTO_DOCKING:
-//     case NAVIGATION_TYPE_STOP_AUTO_DOCKING:
-//     case NAVIGATION_TYPE_START_UWB_TRACKING:
-//     case NAVIGATION_TYPE_STOP_UWB_TRACKING:
-//     case NAVIGATION_TYPE_START_HUMAN_TRACKING:
-//     case NAVIGATION_TYPE_STOP_HUMAN_TRACKING:
-//   }
-
-// }
-/*
-executor_laser_mapping_ =
-    std::make_shared<ExecutorLaserMapping>(std::string("LaserMapping"));
-  executor_laser_localization_ =
-    std::make_shared<ExecutorLaserLocalization>(std::string("LaserLocalization"));
-  executor_ab_navigation_ =
-    std::make_shared<ExecutorAbNavigation>(std::string("AbNavigation"));
-  executor_auto_dock_ =
-    std::make_shared<ExecutorAutoDock>(std::string("AutoDock"));
-  executor_uwb_tracking_ =
-    std::make_shared<ExecutorUwbTracking>(std::string("UwbTracking"));
-  executor_vision_tracking_ =
-    std::make_shared<ExecutorVisionTracking>(std::string("VisionTracking"));
-*/
-
 using TaskId = uint8_t;
 class AlgorithmTaskManager : public rclcpp::Node
 {
@@ -117,8 +41,6 @@
 
   bool Init();
 private:
-<<<<<<< HEAD
-=======
   /* task result api, callback functions */
   void TaskSuccessd() {}
   void TaskCancled() {}
@@ -163,7 +85,6 @@
     activated_executor_.reset();
   }
 private:
->>>>>>> cf4335f6
   enum class ManagerStatus : uint8_t
   {
     kUninitialized,
@@ -186,45 +107,6 @@
     const std::shared_ptr<GoalHandleAlgorithmMGR> goal_handle);
   // void TaskExecute();
 
-<<<<<<< HEAD
-  // bool CheckCmdValid(uint8_t nav_type) {
-  //   auto cmd_struct = TranslateCmd(nav_type);
-  //   // 提供cancle后，是否还有stop类型指令 ？ 
-  // }
-  // bool CheckoutExecutor(const AlgorithmMGR::Goal::SharedPtr goal)
-  // {
-  //   for (auto task : task_map_) {
-  //     if(task.second.id == goal->nav_type && task.second.out_door == goal->outdoor) {
-  //       if (task.second.executor == nullptr) {
-  //         task.second.executor = std::make_shared<>(task.first);
-  //       }
-  //       activated_executor_ = task.second.executor;
-  //     }
-  //   }
-  // }
-private:
-  std::map<std::string, ExecutorBase> executor_map_;  // 执行器管理类
-  rclcpp_action::Server<AlgorithmMGR>::SharedPtr navigation_server_;
-  std::shared_ptr<GoalHandleAlgorithmMGR> goal_handle_executing_;
-  std::shared_ptr<GoalHandleAlgorithmMGR> goal_handle_to_stop_;
-  std::shared_ptr<GoalHandleAlgorithmMGR> goal_handle_new_;
-  std::shared_ptr<ExecutorBase> activated_executor_;
-  std::shared_ptr<ExecutorAbNavigation> executor_ab_navigation_;
-  std::shared_ptr<ExecutorAutoDock> executor_auto_dock_;
-  std::shared_ptr<ExecutorLaserMapping> executor_laser_mapping_;
-  std::shared_ptr<ExecutorLaserLocalization> executor_laser_localization_;
-  std::shared_ptr<ExecutorUwbTracking> executor_uwb_tracking_;
-  std::shared_ptr<ExecutorVisionTracking> executor_vision_tracking_;
-  std::condition_variable executor_start_cv_, executor_status_cv_;
-  std::mutex executor_start_mutex_, executor_status_mutex_;
-  ManagerStatus manager_status_{ManagerStatus::kIdle};
-  AlgorithmMGR::Feedback::SharedPtr feedback_;
-  // std::unordered_map<TaskId, TaskRef> task_map_;
-  common::MsgQueue<ExecutorData> executor_data_queue_;
-  ExecutorData executor_data_;
-  std::unordered_map<std::string, TaskRef> task_map_;
-
-=======
 private:
   rclcpp_action::Server<AlgorithmMGR>::SharedPtr navigation_server_{nullptr};
   std::shared_ptr<GoalHandleAlgorithmMGR> goal_handle_executing_{nullptr};
@@ -233,7 +115,6 @@
   std::mutex status_mutex_;
   common::MsgQueue<ExecutorData> executor_data_queue_;
   std::unordered_map executor_map_;
->>>>>>> cf4335f6
 };  // class algorithm_manager
 }  // namespace algorithm
 }  // namespace cyberdog
