--- conflicted
+++ resolved
@@ -35,26 +35,6 @@
   // executor_start_cv_.notify_one();
 }
 
-<<<<<<< HEAD
-  // task_map_.emplace(5, TaskRef{0, executor_uwb_tracking_});
-  // task_map_.emplace(6, TaskRef{5, executor_uwb_tracking_});
-  // task_map_.emplace(11, TaskRef{0, executor_uwb_tracking_});
-  // task_map_.emplace(12, TaskRef{11, executor_uwb_tracking_});
-
-  task_map_.emplace("UwbTracking", TaskRef{
-    std::make_shared<ExecutorUwbTracking>(std::string("UwbTracking")), 
-    std::unordered_map<std::string, std::shared_ptr<Nav2LifecyleMgrClient>>{
-      {"lifecycle_manager_navigation", nullptr},
-      {"lifecycle_manager_mcr_uwb", nullptr}}, 
-    std::unordered_map<std::string, LifecycleClients>{
-      {"", {nullptr, nullptr}},
-      {"", {nullptr, nullptr}}},
-    AlgorithmMGR::Goal::NAVIGATION_TYPE_START_UWB_TRACKING,
-    false});
-  feedback_ = std::make_shared<AlgorithmMGR::Feedback>();
-  // ExecutorBase::RegisterUpdateImpl(
-  //   std::bind(&AlgorithmTaskManager::UpdateExecutorData, this, std::placeholders::_1));
-=======
 bool AlgorithmTaskManager::Init()
 {
   // TODO: checkout LifeCycle Configure;
@@ -67,7 +47,6 @@
   }
   std::thread{std::bind(&AlgorithmTaskManager::TaskFeedBack, this)}.detach();
 
->>>>>>> cf4335f6
   navigation_server_ = rclcpp_action::create_server<AlgorithmMGR>(
     this, "CyberdogNavigation",
     std::bind(
@@ -133,10 +112,6 @@
   (void)uuid;
   (void)goal;
   INFO("---------------------");
-<<<<<<< HEAD
-  std::unique_lock<std::mutex> lk(executor_start_mutex_);
-  if(manager_status_ != ManagerStatus::kIdle) {
-=======
   if (!CheckStatusValid()) {
     ERROR(
       "Cannot accept task: %d, status is invalid!", goal->nav_type);
@@ -146,7 +121,6 @@
   if(iter == executor_map_.end()) {
     ERROR(
       "Cannot accept task: %d, nav type is invalid!", goal->nav_type);
->>>>>>> cf4335f6
     return rclcpp_action::GoalResponse::REJECT;
   } else {
     // activated_executor_ = iter->second;
@@ -199,14 +173,10 @@
   }
 
   std::thread{std::bind(&AlgorithmTaskManager::TaskExecute, this)}.detach();
-<<<<<<< HEAD
-  /* 是否有必要启用线程，直接调用算法类指针执行？ */
-=======
   */
   INFO("%s on call.", __FUNCTION__);
   SetTaskHandle(goal_handle);
   executor_map_.find(goal_handle->get_goal()->nav_type)->second->Start(goal_handle->get_goal());
->>>>>>> cf4335f6
 }
 
 void AlgorithmTaskManager::TaskExecute()
