--- conflicted
+++ resolved
@@ -55,14 +55,11 @@
         'lifecycle_mgr_nav',
         'lifecycle_mgr_mapping',
         'lifecycle_mgr_mcr_uwb',
-<<<<<<< HEAD
-        # 'navigation_interfaces'
-=======
+        # 'navigation_interfaces',
         'mivins_localization',
         'mivins_mapping',
         'mivins_vo',
         'miloc',
->>>>>>> 111792fb
         ]
     lds = [IncludeLaunchDescription(
         PythonLaunchDescriptionSource(os.path.join(nav2_launch_dir, 'node.' + node + '.launch.py')),
