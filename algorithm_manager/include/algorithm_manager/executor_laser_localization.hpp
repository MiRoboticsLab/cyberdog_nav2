--- conflicted
+++ resolved
@@ -211,20 +211,7 @@
 
   // in service
   bool is_activate_ {false};
-<<<<<<< HEAD
   bool location_stop_function_starting_ {false};
-=======
-  bool is_exit_ {false};
-  bool is_lifecycle_activate_ {false};
-  bool is_slam_service_activate_ {false};
-  bool is_realtime_pose_service_activate_ {false};
-
-  // mutex
-  std::mutex lifecycle_mutex_;
-  std::mutex service_mutex_;
-  std::mutex realtime_pose_mutex_;
-  std::mutex task_mutex_;
->>>>>>> 8415b36c
 };  // class ExecutorLaserLocalization
 }  // namespace algorithm
 }  // namespace cyberdog
