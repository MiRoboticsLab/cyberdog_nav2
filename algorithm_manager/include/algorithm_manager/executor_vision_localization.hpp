// Copyright (c) 2021 Beijing Xiaomi Mobile Software Co., Ltd. All rights reserved.
//
// Licensed under the Apache License, Version 2.0 (the "License");
// you may not use this file except in compliance with the License.
// You may obtain a copy of the License at
//
//     http://www.apache.org/licenses/LICENSE-2.0
//
// Unless required by applicable law or agreed to in writing, software
// distributed under the License is distributed on an "AS IS" BASIS,
// WITHOUT WARRANTIES OR CONDITIONS OF ANY KIND, either express or implied.
// See the License for the specific language governing permissions and
// limitations under the License.


#ifndef ALGORITHM_MANAGER__EXECUTOR_VISION_LOCALIZATION_HPP_
#define ALGORITHM_MANAGER__EXECUTOR_VISION_LOCALIZATION_HPP_

#include <string>
#include <memory>

#include "algorithm_manager/executor_base.hpp"
#include "std_msgs/msg/int32.hpp"
#include "std_msgs/msg/bool.hpp"
#include "cyberdog_visions_interfaces/srv/miloc_map_handler.hpp"
#include "algorithm_manager/timer.hpp"

namespace cyberdog
{
namespace algorithm
{

class ExecutorVisionLocalization : public ExecutorBase
{
public:
  using MapAvailableResult = cyberdog_visions_interfaces::srv::MilocMapHandler;

  /**
   * @brief Construct a new Executor Laser Localization object
   *
   * @param node_name Executor node name
   */
  explicit ExecutorVisionLocalization(std::string node_name);

  /**
  * @brief Start lidar localization
  *
  * @param goal APP or rviz set target goal
  */
  void Start(const AlgorithmMGR::Goal::ConstSharedPtr goal) override;

  /**
   * @brief Handle APP set stop lidar localization
   *
   * @param request The GRPC service request command
   * @param response The GRPC service response result
   */
  void Stop(
    const StopTaskSrv::Request::SharedPtr request,
    StopTaskSrv::Response::SharedPtr response) override;

  /**
   * @brief Cancel lidar localization, it't can debug ros command
   */
  void Cancel() override;

private:
  /**
   * @brief Handle lidar relocalization result
   *
   * @param msg The lidar relocalization result
   */
  void HandleRelocalizationCallback(const std_msgs::msg::Int32::SharedPtr msg);

  /**
  * @brief Check `camera/camera` real sense sensor status
  *
  * @return true Return success
  * @return false Return failure
  */
  bool IsDependsReady();

  /**
   * @brief Wait relocalization result is success
   *
   * @param timeout Wait time
   * @return true Return success
   * @return false Return failure
   */
  bool WaitRelocalization(std::chrono::seconds timeout, bool & force_quit);

  /**
   * @brief Enable Lidar Relocalization turn on
   *
   * @return true Return success
   * @return false Return failure
   */
  bool EnableRelocalization();

  /**
   * @brief Enable Lidar Relocalization turn off
   *
   * @return true Return success
   * @return false Return failure
   */
  bool DisableRelocalization();

  /**
   * @brief Turn on ot turn off report realtime robot pose
   *
   * @param enable True enable report, false disenable report
   * @return true Return success
   * @return false Return failure
   */
  bool EnableReportRealtimePose(bool enable);

  /**
   * @brief Check curent map building available
   *
   * @return true Return success
   * @return false Return failure
   */
  bool CheckMapAvailable(int & code);

  /**
   * @brief Set all lifecycle default state
   *
   * @return true Return success
   * @return false Return failure
   */
  bool ResetAllLifecyceNodes();

<<<<<<< HEAD
  /**
   * @brief Activate all nav2 lifecycle nodes
   *
   * @return true Return success
   * @return false Return failure
   */
  bool ActivateAllNavigationLifecycleNodes();

  /**
   * @brief Check current `pose server` in activate state
   *
   * @return true Return success
   * @return false Return failure
   */
  bool CheckPoseServerActivate();

  // feedback data
  ExecutorData executor_laser_mapping_data_;
=======
  void ResetFlags();
>>>>>>> 8415b36c

  bool SendServerRequest(
    const rclcpp::Client<std_srvs::srv::SetBool>::SharedPtr client,
    const std_srvs::srv::SetBool::Request::SharedPtr & request,
    std_srvs::srv::SetBool::Response::SharedPtr & response);

  void HandleStopCallback(
    const std::shared_ptr<rmw_request_id_t> request_header,
    const std::shared_ptr<std_srvs::srv::SetBool::Request> request,
    std::shared_ptr<std_srvs::srv::SetBool::Response> respose);

  bool StopLocalizationFunctions();

  bool CheckExit();

  // feedback data
  ExecutorData executor_laser_mapping_data_;

  std::shared_ptr<nav2_util::ServiceClient<std_srvs::srv::SetBool>> start_client_ {nullptr};
  std::shared_ptr<nav2_util::ServiceClient<std_srvs::srv::SetBool>> stop_client_ {nullptr};
  std::shared_ptr<nav2_util::ServiceClient<std_srvs::srv::SetBool>> realtime_pose_client_ {nullptr};
  std::shared_ptr<nav2_util::ServiceClient<std_srvs::srv::SetBool>> pose_server_client_ {nullptr};

  // serice reset(stop current robot running)
  rclcpp::Service<std_srvs::srv::SetBool>::SharedPtr stop_running_server_;
  rclcpp::CallbackGroup::SharedPtr callback_group_{nullptr};

  // Subscription lidar localization topic result
  rclcpp::Subscription<std_msgs::msg::Int32>::SharedPtr relocalization_sub_{nullptr};

  // Get vision build map available result
  std::shared_ptr<nav2_util::ServiceClient<MapAvailableResult>> map_result_client_ {nullptr};

  // Record relocalization result
  bool relocalization_success_ {false};
  bool relocalization_failure_ {false};

  // in service
  bool is_activate_ {false};
  bool is_exit_ {false};
  bool is_slam_service_activate_ {false};
  bool is_realtime_pose_service_activate_ {false};

  // mutex
  std::mutex lifecycle_mutex_;
  std::mutex service_mutex_;
  std::mutex realtime_pose_mutex_;
  std::mutex task_mutex_;
};  // class ExecutorLaserLocalization
}  // namespace algorithm
}  // namespace cyberdog
#endif  // ALGORITHM_MANAGER__EXECUTOR_VISION_LOCALIZATION_HPP_<|MERGE_RESOLUTION|>--- conflicted
+++ resolved
@@ -130,7 +130,6 @@
    */
   bool ResetAllLifecyceNodes();
 
-<<<<<<< HEAD
   /**
    * @brief Activate all nav2 lifecycle nodes
    *
@@ -149,9 +148,6 @@
 
   // feedback data
   ExecutorData executor_laser_mapping_data_;
-=======
-  void ResetFlags();
->>>>>>> 8415b36c
 
   bool SendServerRequest(
     const rclcpp::Client<std_srvs::srv::SetBool>::SharedPtr client,
