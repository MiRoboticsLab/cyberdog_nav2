//
// Copyright (c) 2021 Beijing Xiaomi Mobile Software Co., Ltd. All rights reserved.
// Licensed under the Apache License, Version 2.0 (the "License");
// you may not use this file except in compliance with the License.
// You may obtain a copy of the License at
//
//     http://www.apache.org/licenses/LICENSE-2.0
//
// Unless required by applicable law or agreed to in writing, software
// distributed under the License is distributed on an "AS IS" BASIS,
// WITHOUT WARRANTIES OR CONDITIONS OF ANY KIND, either express or implied.
// See the License for the specific language governing permissions and
// limitations under the License.

#ifndef ALGORITHM_MANAGER__EXECUTOR_VISION_MAPPING_HPP_
#define ALGORITHM_MANAGER__EXECUTOR_VISION_MAPPING_HPP_

#include <string>
#include <memory>

#include "std_msgs/msg/bool.hpp"
#include "algorithm_manager/executor_base.hpp"
#include "visualization/srv/stop.hpp"
#include "protocol/srv/motion_result_cmd.hpp"
#include "cyberdog_visions_interfaces/srv/miloc_map_handler.hpp"
#include "cyberdog_visions_interfaces/srv/finish_map.hpp"
#include "algorithm_manager/timer.hpp"
#include "tf2_ros/buffer.h"
#include "tf2_ros/create_timer_ros.h"
#include "tf2_ros/transform_listener.h"
#include "protocol/srv/set_map_label.hpp"

namespace cyberdog
{
namespace algorithm
{

class ExecutorVisionMapping : public ExecutorBase
{
public:
  using MotionServiceCommand = protocol::srv::MotionResultCmd;
  using MapAvailableResult = cyberdog_visions_interfaces::srv::MilocMapHandler;
<<<<<<< HEAD
  using MilocMapHandler = cyberdog_visions_interfaces::srv::MilocMapHandler;
=======
  using MapRequest = cyberdog_visions_interfaces::srv::FinishMap;
  using LabelParam = protocol::srv::SetMapLabel;
>>>>>>> 8415b36c

  explicit ExecutorVisionMapping(std::string node_name);
  void Start(AlgorithmMGR::Goal::ConstSharedPtr goal) override;
  void Stop(
    const StopTaskSrv::Request::SharedPtr request,
    StopTaskSrv::Response::SharedPtr response) override;
  void Cancel() override;

private:
  /**
   * @brief Check `camera/camera` real sense sensor status
   * and RGB-D sensor
   *
   * @return true Return success
   * @return false Return failure
   */
  bool IsDependsReady();

  /**
   * @brief Vision start build mapping
   *
   * @return true Return success
   * @return false Return failure
   */
  bool StartBuildMapping();

  /**
   * @brief Vision stop build mapping
   *
   * @param map_filename Set Vision save map filename
   * @return true Return success
   * @return false Return failure
   */
  bool StopBuildMapping(const std::string & map_filename);

  /**
   * @brief Turn on ot turn off report realtime robot pose
   *
   * @param enable True enable report, false disenable report
   * @return true Return success
   * @return false Return failure
   */
  bool EnableReportRealtimePose(bool enable);

  /**
   * @brief Check curent map building available
   *
   * @return true Return success
   * @return false Return failure
   */
  bool CheckBuildMappingAvailable();

  /**
   * @brief Delete maps
   * @return true Return success
   * @return false Return failure
   */
  bool DeleteMap();

  /**
   * @brief Record outdoor flag
   *
   * @return true Return success
   * @return false Return failure
   */
  bool InvokeOutdoorFlag(const std::string & mapname);

  /**
  * @brief Set all lifecycle default state
  *
  * @return true Return success
  * @return false Return failure
  */
  bool ResetAllLifecyceNodes();

<<<<<<< HEAD
  /**
   * @brief Delete all vision in background viosn building data
   *
   * @return true Return success
   * @return false Return failure
   */
  bool DeleteBackgroundVisionMapDatasets();

  // feedback data
  ExecutorData executor_laser_mapping_data_;
=======
  bool CheckExit();
>>>>>>> 8415b36c

  bool CloseMappingService();

  bool CanTransform(const std::string & parent_link, const std::string & clild_link);

  void ResetFlags();

  // feedback data
  ExecutorData executor_laser_mapping_data_;

  std::shared_ptr<nav2_util::ServiceClient<std_srvs::srv::SetBool>> start_client_ {nullptr};
<<<<<<< HEAD
  std::shared_ptr<nav2_util::ServiceClient<std_srvs::srv::SetBool>> stop_client_ {nullptr};
  std::shared_ptr<nav2_util::ServiceClient<MilocMapHandler>> miloc_client_ {nullptr};
=======
  std::shared_ptr<nav2_util::ServiceClient<MapRequest>> stop_client_ {nullptr};
>>>>>>> 8415b36c
  std::shared_ptr<nav2_util::ServiceClient<std_srvs::srv::SetBool>> realtime_pose_client_ {nullptr};

  // Get vision build map available result
  std::shared_ptr<nav2_util::ServiceClient<MapAvailableResult>> mapping_available_client_ {nullptr};
  std::shared_ptr<nav2_util::ServiceClient<MapAvailableResult>> map_delete_client_ {nullptr};

  // vision mapping alive
  rclcpp::Client<LabelParam>::SharedPtr outdoor_client_ {nullptr};

  // record this sensor is open
  bool is_open_realsense_camera_ {false};
  bool is_exit_ {false};
  bool is_slam_service_activate_ {false};
  bool is_realtime_pose_service_activate_ {false};

  // mutex
  std::mutex lifecycle_mutex_;
  std::mutex service_mutex_;
  std::mutex realtime_pose_mutex_;

  // tf
  std::shared_ptr<tf2_ros::TransformListener> tf_listener_{nullptr};
  std::unique_ptr<tf2_ros::Buffer> tf_buffer_{nullptr};
};  // class ExecutorVisionMapping
}  // namespace algorithm
}  // namespace cyberdog
#endif  // ALGORITHM_MANAGER__EXECUTOR_VISION_MAPPING_HPP_<|MERGE_RESOLUTION|>--- conflicted
+++ resolved
@@ -40,12 +40,7 @@
 public:
   using MotionServiceCommand = protocol::srv::MotionResultCmd;
   using MapAvailableResult = cyberdog_visions_interfaces::srv::MilocMapHandler;
-<<<<<<< HEAD
   using MilocMapHandler = cyberdog_visions_interfaces::srv::MilocMapHandler;
-=======
-  using MapRequest = cyberdog_visions_interfaces::srv::FinishMap;
-  using LabelParam = protocol::srv::SetMapLabel;
->>>>>>> 8415b36c
 
   explicit ExecutorVisionMapping(std::string node_name);
   void Start(AlgorithmMGR::Goal::ConstSharedPtr goal) override;
@@ -121,7 +116,6 @@
   */
   bool ResetAllLifecyceNodes();
 
-<<<<<<< HEAD
   /**
    * @brief Delete all vision in background viosn building data
    *
@@ -132,9 +126,6 @@
 
   // feedback data
   ExecutorData executor_laser_mapping_data_;
-=======
-  bool CheckExit();
->>>>>>> 8415b36c
 
   bool CloseMappingService();
 
@@ -146,12 +137,8 @@
   ExecutorData executor_laser_mapping_data_;
 
   std::shared_ptr<nav2_util::ServiceClient<std_srvs::srv::SetBool>> start_client_ {nullptr};
-<<<<<<< HEAD
   std::shared_ptr<nav2_util::ServiceClient<std_srvs::srv::SetBool>> stop_client_ {nullptr};
   std::shared_ptr<nav2_util::ServiceClient<MilocMapHandler>> miloc_client_ {nullptr};
-=======
-  std::shared_ptr<nav2_util::ServiceClient<MapRequest>> stop_client_ {nullptr};
->>>>>>> 8415b36c
   std::shared_ptr<nav2_util::ServiceClient<std_srvs::srv::SetBool>> realtime_pose_client_ {nullptr};
 
   // Get vision build map available result
