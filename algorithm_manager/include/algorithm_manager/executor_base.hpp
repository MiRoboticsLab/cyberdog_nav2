--- conflicted
+++ resolved
@@ -332,12 +332,8 @@
             lifecycle_msgs::msg::Transition::TRANSITION_DEACTIVATE, 50000))
         {
           ERROR("Get error when deactive %s", client.name.c_str());
-<<<<<<< HEAD
-          continue;
-=======
         } else {
           INFO("Success to deactive %s", client.name.c_str());
->>>>>>> 59ff3c79
         }
       }
     }
