// Copyright (c) 2021 Beijing Xiaomi Mobile Software Co., Ltd. All rights reserved.
//
// Licensed under the Apache License, Version 2.0 (the "License");
// you may not use this file except in compliance with the License.
// You may obtain a copy of the License at
//
//     http://www.apache.org/licenses/LICENSE-2.0
//
// Unless required by applicable law or agreed to in writing, software
// distributed under the License is distributed on an "AS IS" BASIS,
// WITHOUT WARRANTIES OR CONDITIONS OF ANY KIND, either express or implied.
// See the License for the specific language governing permissions and
// limitations under the License.

#include <memory>
#include <vector>
#include <string>
#include <functional>

#include "algorithm_manager/executor_laser_localization.hpp"
#include "algorithm_manager/feedcode_type.hpp"

namespace cyberdog
{
namespace algorithm
{

ExecutorLaserLocalization::ExecutorLaserLocalization(std::string node_name)
: ExecutorBase(node_name),
  location_status_(LocationStatus::Unknown)
{
  location_status_service_ = create_service<std_srvs::srv::SetBool>(
    "slam_location_status",
    std::bind(
      &ExecutorLaserLocalization::HandleLocationServiceCallback, this, std::placeholders::_1,
      std::placeholders::_2));

  // Subscription Lidar relocalization result
  relocalization_sub_ = this->create_subscription<std_msgs::msg::Int32>(
    "laser_reloc_result",
    rclcpp::SystemDefaultsQoS(),
    std::bind(
      &ExecutorLaserLocalization::HandleRelocalizationCallback, this,
      std::placeholders::_1));

  callback_group_ = this->create_callback_group(rclcpp::CallbackGroupType::Reentrant);
  stop_running_server_ = this->create_service<std_srvs::srv::SetBool>(
    "reset_stop_lidar_localization", std::bind(
      &ExecutorLaserLocalization::HandleStopCallback, this,
      std::placeholders::_1, std::placeholders::_2, std::placeholders::_3),
    rmw_qos_profile_default, callback_group_);

  // spin
  std::thread{[this]() {
      rclcpp::spin(this->get_node_base_interface());
    }
  }.detach();
}

void ExecutorLaserLocalization::Start(const AlgorithmMGR::Goal::ConstSharedPtr goal)
{
  (void)goal;
  INFO("Laser Localization started");

<<<<<<< HEAD
  if (location_stop_function_starting_) {
    WARN("Current robot localization have not stopped, Laser Localization not started.");
    UpdateFeedback(AlgorithmMGR::Feedback::NAVIGATION_FEEDBACK_SLAM_RELOCATION_FAILURE);
    return;
  }

  Timer timer_;
  timer_.Start();

  // Control lidar relocalization turn on
  if (start_client_ == nullptr) {
    start_client_ = std::make_shared<nav2_util::ServiceClient<std_srvs::srv::SetBool>>(
      "start_location", shared_from_this());
  }

  // Control lidar relocalization turn off
  if (stop_client_ == nullptr) {
    stop_client_ = std::make_shared<nav2_util::ServiceClient<std_srvs::srv::SetBool>>(
      "stop_location", shared_from_this());
  }

  // Control lidar mapping report realtime pose turn on and turn off
  if (realtime_pose_client_ == nullptr) {
    realtime_pose_client_ = std::make_shared<nav2_util::ServiceClient<std_srvs::srv::SetBool>>(
      "PoseEnable", shared_from_this());
  }

=======
  Timer timer, total_timer;
  timer.Start();
  total_timer.Start();

  // Check current map available
  UpdateFeedback(relocalization::kMapChecking);
  bool available = CheckMapAvailable();
  if (!available) {
    ERROR("Map file not available");
    UpdateFeedback(relocalization::kMapCheckingError);
    ResetFlags();
    task_abort_callback_();
    return;
  }
  UpdateFeedback(relocalization::kMapCheckingSuccess);
  INFO("[0] Checking map available Elapsed time: %.5f [seconds]", timer.ElapsedSeconds());
  timer.Start();
>>>>>>> 8415b36c
  // 1 正在激活依赖节点
  UpdateFeedback(AlgorithmMGR::Feedback::TASK_PREPARATION_EXECUTING);
  bool ready = IsDependsReady();
  if (!ready) {
    ERROR("Laser localization lifecycle depend start up failed.");
    // 2 激活依赖节点失败
    UpdateFeedback(AlgorithmMGR::Feedback::TASK_PREPARATION_FAILED);
<<<<<<< HEAD
=======
    ResetAllLifecyceNodes();
    ResetFlags();
>>>>>>> 8415b36c
    task_abort_callback_();
    ResetLifecycleDefaultValue();
    location_status_ = LocationStatus::FAILURE;
    return;
  }
  // 3 激活依赖节点成功
  UpdateFeedback(AlgorithmMGR::Feedback::TASK_PREPARATION_SUCCESS);
<<<<<<< HEAD
=======
  INFO("[1] Activate lifecycle nodes Elapsed time: %.5f [seconds]", timer.ElapsedSeconds());
  timer.Start();
  // Realtime response user stop operation
  if (CheckExit()) {
    WARN("Laser localization is stop, not need enable relocalization.");
    return;
  }
>>>>>>> 8415b36c

  // Enable Relocalization
  UpdateFeedback(relocalization::kServiceStarting);
  bool success = EnableRelocalization();
  if (!success) {
    ERROR("Turn on relocalization failed.");
    UpdateFeedback(relocalization::kServiceStartingError);
    ResetAllLifecyceNodes();
    ResetFlags();
    task_abort_callback_();
    location_status_ = LocationStatus::FAILURE;
    return;
  }

  UpdateFeedback(relocalization::kServiceStartingSuccess);
  INFO("[2] Enable relocalization service Elapsed time: %.5f [seconds]", timer.ElapsedSeconds());

  // Realtime response user stop operation
  if (CheckExit()) {
    WARN("Laser localization is stop, not need wait relocalization.");
    return;
  }

  // Send request and wait relocalization result success
  bool force_quit = false;
  timer.Start();
  success = WaitRelocalization(std::chrono::seconds(120s), force_quit);
  if (!success) {
<<<<<<< HEAD
    ERROR("Laser localization wait timeout, stop socalization.");
    UpdateFeedback(AlgorithmMGR::Feedback::NAVIGATION_FEEDBACK_RELOCING_FAILED);
=======
    UpdateFeedback(relocalization::kSLAMTimeout);

    if (!force_quit) {
      INFO("Start: Trying call disable relocalization service.");
      bool ret = DisableRelocalization();
      if (!ret) {
        ERROR("Start: Trying call disable relocalization service failed");
      } else {
        INFO("Start: Trying call disable relocalization service success");
      }

      INFO("Start: Trying call reset all lifecyce nodes");
      ret = ResetAllLifecyceNodes();
      if (!ret) {
        ERROR("Start: Trying call reset all lifecyce nodes failed");
      } else {
        INFO("Start: Trying call reset all lifecyce nodes success");
      }

      ResetFlags();
      task_abort_callback_();
    }

>>>>>>> 8415b36c
    location_status_ = LocationStatus::FAILURE;
    return;
  }
  INFO("Waiting relocalization success");
  INFO("[3] Waiting relocalization result Elapsed time: %.5f [seconds]", timer.ElapsedSeconds());

<<<<<<< HEAD
  // Check relocalization success
  if (!relocalization_success_) {
    ERROR("Lidar relocalization failed.");
    UpdateFeedback(AlgorithmMGR::Feedback::NAVIGATION_FEEDBACK_RELOCING_FAILED);
    task_abort_callback_();
    location_status_ = LocationStatus::FAILURE;
    StopLocalization();
=======
  // Realtime response user stop operation
  if (CheckExit()) {
    WARN("Laser localization is stop, not need enable report realtime pose.");
>>>>>>> 8415b36c
    return;
  }
  timer.Start();
  // Enable report realtime robot pose
<<<<<<< HEAD
  success = CheckPoseServerActivate();
  if (success) {
    INFO("Current pose server is activated.");
  } else {
    success = EnableReportRealtimePose(true);
    if (!success) {
      ERROR("Enable report realtime robot pose failed.");
      UpdateFeedback(AlgorithmMGR::Feedback::NAVIGATION_FEEDBACK_SLAM_RELOCATION_FAILURE);
      task_abort_callback_();
      location_status_ = LocationStatus::FAILURE;
      StopLocalization();
      return;
    }
=======
  success = EnableReportRealtimePose(true);
  if (!success) {
    ERROR("Enable report realtime robot pose failed.");
    UpdateFeedback(relocalization::kSLAMError);

    if (is_slam_service_activate_) {
      DisableRelocalization();
    }

    ResetAllLifecyceNodes();
    ResetFlags();
    task_abort_callback_();
    location_status_ = LocationStatus::FAILURE;
    return;
>>>>>>> 8415b36c
  }
  INFO("[4] Enable report realtime pose Elapsed time: %.5f [seconds]", timer.ElapsedSeconds());
  UpdateFeedback(relocalization::kSLAMSuccess);

  location_status_ = LocationStatus::SUCCESS;
  INFO("Laser localization success.");
<<<<<<< HEAD
  INFO("[Lidar Localization] Elapsed time: %.5f [seconds]", timer_.ElapsedSeconds());

  bool activate_success = ActivateAllNavigationLifecycleNodes();
  if (!activate_success) {
    WARN("Activate all navigation lifecycle nodes failed.");
  }

=======
  INFO(
    "[Total] Start laser localization Elapsed time: %.5f [seconds]",
    total_timer.ElapsedSeconds());
>>>>>>> 8415b36c
  task_success_callback_();
}

void ExecutorLaserLocalization::Stop(
  const StopTaskSrv::Request::SharedPtr request,
  StopTaskSrv::Response::SharedPtr response)
{
  (void)request;
<<<<<<< HEAD
  INFO("Laser localization will stop");
  Timer timer_;
  timer_.Start();

  location_stop_function_starting_ = true;

  // Disenable Relocalization
  bool success = DisenableRelocalization();
  if (!success) {
    ERROR("Turn off Laser relocalization failed.");
    response->result = StopTaskSrv::Response::FAILED;
    task_cancle_callback_();
    location_stop_function_starting_ = false;
    return;
  }

  // RealSense camera lifecycle
  success = LifecycleNodeManager::GetSingleton()->Pause(LifeCycleNodeType::RealSenseCameraSensor);
  if (!success) {
    response->result = StopTaskSrv::Response::FAILED;
    task_cancle_callback_();
    location_stop_function_starting_ = false;
    return;
  }

  // Nav lifecycle
  response->result = localization_lifecycle_->Pause() ?
    StopTaskSrv::Response::SUCCESS :
    StopTaskSrv::Response::FAILED;

  // Disenable report realtime robot pose
  success = CheckPoseServerActivate();
  if (success) {
    success = EnableReportRealtimePose(false);
    if (!success) {
      ERROR("Disenable report realtime robot pose failed.");
      task_cancle_callback_();
    }
  }

  task_cancle_callback_();
  INFO("Laser localization stoped success");
  INFO("[Lidar Localization] Elapsed time: %.5f [seconds]", timer_.ElapsedSeconds());
  location_status_ = LocationStatus::Unknown;
  is_activate_ = false;
  location_stop_function_starting_ = false;
=======
  WARN("Laser localization Executor Stop() is called, this should never happen");
  response->result = StopTaskSrv::Response::SUCCESS;

  // Timer timer;
  // timer.Start();

  // // exit flag
  // is_exit_ = true;

  // // Disenable Relocalization
  // bool success = DisableRelocalization();
  // if (!success) {
  //   response->result = StopTaskSrv::Response::FAILED;
  // }

  // // Disenable report realtime robot pose
  // success = EnableReportRealtimePose(false);
  // if (!success) {
  //   response->result = StopTaskSrv::Response::FAILED;
  // }

  // ResetFlags();
  // success = ResetAllLifecyceNodes();
  // if (!success) {
  //   response->result = StopTaskSrv::Response::FAILED;
  //   task_abort_callback_();
  //   return;
  // }

  // location_status_ = LocationStatus::Unknown;

  // // Set manager status
  // task_cancle_callback_();

  // INFO("Laser localization stoped success");
  // INFO("Elapsed time: %.5f [seconds]", timer.ElapsedSeconds());
>>>>>>> 8415b36c
}

void ExecutorLaserLocalization::Cancel()
{
  INFO("Laser Localization canceled");
}

void ExecutorLaserLocalization::HandleLocationServiceCallback(
  const std::shared_ptr<std_srvs::srv::SetBool::Request> request,
  std::shared_ptr<std_srvs::srv::SetBool::Response> response)
{
  (void)request;
  response->success = location_status_ == LocationStatus::SUCCESS ? true : false;
}

void ExecutorLaserLocalization::HandleRelocalizationCallback(
  const std_msgs::msg::Int32::SharedPtr msg)
{
  if (!is_activate_) {
    return;
  }

  INFO("Relocalization result: %d", msg->data);
  if (msg->data == 0) {
    relocalization_success_ = true;
    INFO("Relocalization success.");
  } else if (msg->data == 100) {
    UpdateFeedback(relocalization::kSLAMFailedContinueTrying);
    WARN("Relocalization retrying.");
  } else if (msg->data == 200) {
    relocalization_failure_ = true;
    UpdateFeedback(relocalization::kSLAMError);
    WARN("Relocalization failed.");
  }
}

bool ExecutorLaserLocalization::CheckMapAvailable()
{
  std::lock_guard<std::mutex> lock(task_mutex_);
  if (map_result_client_ == nullptr) {
    map_result_client_ = std::make_shared<nav2_util::ServiceClient<MapAvailableResult>>(
      "get_label", shared_from_this());
  }

  bool connect = map_result_client_->wait_for_service(std::chrono::seconds(2s));
  if (!connect) {
    ERROR("Waiting for the service(get_label) timeout");
    return false;
  }

  // Set request data
  auto request = std::make_shared<MapAvailableResult::Request>();
  // request->map_id = 0;

  // Send request
  // bool success = map_result_client_->invoke(request, response);

  bool result = false;
  try {
    auto future_result = map_result_client_->invoke(request, std::chrono::seconds(10));
    result = future_result->success == MapAvailableResult::Response::RESULT_SUCCESS;
  } catch (const std::exception & e) {
    ERROR("%s", e.what());
  }

  return result;
}

bool ExecutorLaserLocalization::IsDependsReady()
{
  INFO("IsDependsReady(): Trying to get lifecycle_mutex_");
  std::lock_guard<std::mutex> lock(lifecycle_mutex_);
  INFO("[IsDependsReady(): Success to get lifecycle_mutex_");
  bool acivate_success = ActivateDepsLifecycleNodes(this->get_name());
  if (!acivate_success) {
    return false;
  }

  is_activate_ = true;
  return true;
}

bool ExecutorLaserLocalization::WaitRelocalization(std::chrono::seconds timeout, bool & force_quit)
{
  auto end = std::chrono::steady_clock::now() + timeout;
  while (rclcpp::ok() && !relocalization_success_) {
    if (is_exit_) {
      WARN("Relocalization force quit");
      force_quit = true;
      return false;
    }

    auto now = std::chrono::steady_clock::now();
    auto time_left = end - now;
    if (time_left <= std::chrono::seconds(0)) {
      WARN("Wait relocalization result timeout.");
      return false;
    }

    if (relocalization_failure_) {
      ERROR("Relocalization result failure.");
      return false;
    }
    std::this_thread::sleep_for(std::chrono::milliseconds(50));
  }
  return true;
}

bool ExecutorLaserLocalization::EnableRelocalization()
{
  // Control lidar relocalization turn on
  if (start_client_ == nullptr) {
    start_client_ = std::make_shared<nav2_util::ServiceClient<std_srvs::srv::SetBool>>(
      "start_location", shared_from_this());
  }

  // Wait service
  bool connect = start_client_->wait_for_service(std::chrono::seconds(2s));
  if (!connect) {
    ERROR("Waiting for the service(start_location). but cannot connect the service.");
    return false;
  }

  // Set request data
  auto request = std::make_shared<std_srvs::srv::SetBool::Request>();
  request->data = true;

  // Send request
  // return start_->invoke(request, response);
  bool result = false;
  try {
    INFO("EnableRelocalization(): Trying to get service_mutex_");
    std::lock_guard<std::mutex> lock(service_mutex_);
    is_slam_service_activate_ = true;
    INFO("EnableRelocalization(): Success to get service_mutex_");
    auto future_result = start_client_->invoke(request, std::chrono::seconds(50s));
    result = future_result->success;
  } catch (const std::exception & e) {
    ERROR("%s", e.what());
  }
  return result;
}

bool ExecutorLaserLocalization::DisableRelocalization()
{
  // Control lidar relocalization turn off
  if (stop_client_ == nullptr) {
    stop_client_ = std::make_shared<nav2_util::ServiceClient<std_srvs::srv::SetBool>>(
      "stop_location", shared_from_this());
  }

  // Wait service
  bool connect = stop_client_->wait_for_service(std::chrono::seconds(2s));
  if (!connect) {
    ERROR("Waiting for the service(stop_location). but cannot connect the service.");
    return false;
  }

  // Set request data
  auto request = std::make_shared<std_srvs::srv::SetBool::Request>();
  request->data = true;

  // Send request
  // return start_->invoke(request, response);
  bool result = false;
  try {
    INFO("DisableRelocalization(): Trying to get service_mutex_");
    std::lock_guard<std::mutex> lock(service_mutex_);
    is_slam_service_activate_ = false;
    INFO("DisableRelocalization(): Success to get service_mutex_");
    auto future_result = stop_client_->invoke(request, std::chrono::seconds(10s));
    result = future_result->success;
  } catch (const std::exception & e) {
    ERROR("%s", e.what());
  }
  return result;
}

bool ExecutorLaserLocalization::EnableReportRealtimePose(bool enable)
{
  // Control lidar mapping report realtime pose turn on and turn off
  if (realtime_pose_client_ == nullptr) {
    realtime_pose_client_ = std::make_shared<nav2_util::ServiceClient<std_srvs::srv::SetBool>>(
      "PoseEnable", shared_from_this());
  }

  bool is_connect = realtime_pose_client_->wait_for_service(std::chrono::seconds(2));
  if (!is_connect) {
    ERROR("Waiting for the service(PoseEnable). but cannot connect the service.");
    return false;
  }

  // Set request data
  auto request = std::make_shared<std_srvs::srv::SetBool::Request>();
  request->data = enable;

  // Print enable and disenable message
  if (enable) {
    INFO("Robot starting report realtime pose");
  } else {
    INFO("Robot stopping report realtime pose.");
  }

  // Send request
  // return start_->invoke(request, response);
  bool result = false;
  try {
    INFO("EnableReportRealtimePose(): Trying to get realtime_pose_mutex_");
    std::lock_guard<std::mutex> lock(realtime_pose_mutex_);
    is_realtime_pose_service_activate_ = enable;
    INFO("EnableReportRealtimePose(): Success to get realtime_pose_mutex_");

    auto future_result = realtime_pose_client_->invoke(request, std::chrono::seconds(5s));
    result = future_result->success;
  } catch (const std::exception & e) {
    ERROR("%s", e.what());
  }


  return result;
}

void ExecutorLaserLocalization::ResetFlags()
{
  relocalization_success_ = false;
  relocalization_failure_ = false;
  is_activate_ = false;
  is_exit_ = false;
}

bool ExecutorLaserLocalization::ResetAllLifecyceNodes()
{
  INFO("ResetAllLifecyceNodes(): Trying to get lifecycle_mutex");
  std::lock_guard<std::mutex> lock(lifecycle_mutex_);
  INFO("ResetAllLifecyceNodes(): Success to get lifecycle_mutex");
  return DeactivateDepsLifecycleNodes();
}

bool ExecutorLaserLocalization::SendServerRequest(
  const rclcpp::Client<std_srvs::srv::SetBool>::SharedPtr client,
  const std_srvs::srv::SetBool::Request::SharedPtr & request,
  std_srvs::srv::SetBool::Response::SharedPtr & response)
{
  (void)response;
  auto future = client->async_send_request(request);
  if (future.wait_for(std::chrono::milliseconds(2000)) == std::future_status::timeout) {
    ERROR("Cannot get response from service(%s) in 2s.", client->get_service_name());
    return false;
  }

  if (future.get()->success) {
    INFO("Success to call stop service : %s.", client->get_service_name());
  } else {
    ERROR("Get error when call stop service : %s.", client->get_service_name());
  }
  return true;
}

void ExecutorLaserLocalization::HandleStopCallback(
  const std::shared_ptr<rmw_request_id_t> request_header,
  const std::shared_ptr<std_srvs::srv::SetBool::Request> request,
  std::shared_ptr<std_srvs::srv::SetBool::Response> respose)
{
  (void)request_header;
  if (!request->data) {
    return;
  }
  std::lock_guard<std::mutex> lock(task_mutex_);
  respose->success = StopLocalizationFunctions();
}

bool ExecutorLaserLocalization::StopLocalizationFunctions()
{
  INFO("Laser localization will stop");

  Timer timer, total_timer;
  timer.Start();
  total_timer.Start();

  // Trigger stop localization exit flag
  is_exit_ = true;
  bool success = true;

  if (is_slam_service_activate_) {
    // Disenable Relocalization
    INFO("Stop: Trying close laser relocalization service(stop_location)");
    success = DisableRelocalization();
    if (!success) {
      ERROR("Stop: Close laser relocalization service(stop_location) failed.");
    } else {
      INFO("Stop: Close laser relocalization service(stop_location) success");
    }
  }
  INFO("[0] Disable relocalization service Elapsed time: %.5f [seconds]", timer.ElapsedSeconds());
  timer.Start();
  if (is_realtime_pose_service_activate_) {
    // Disenable report realtime robot pose
    INFO("Stop: Trying stop report realtime pose");
    success = EnableReportRealtimePose(false);
    if (!success) {
      ERROR("Stop: Robot stop report realtime pose failed");
    } else {
      INFO("Stop: Robot stop report realtime pose success");
    }
  }
  INFO("[1] Disable report realtime pose Elapsed time: %.5f [seconds]", timer.ElapsedSeconds());
  timer.Start();
  INFO("Stop: Trying close all lifecycle nodes");
  success = ResetAllLifecyceNodes();
  if (!success) {
    ERROR("Stop: Close all lifecyce nodes failed.");
  } else {
    INFO("Stop: Close all lifecyce nodes success.");
  }
  INFO("[2] Deactivate lifecycle nodes Elapsed time: %.5f [seconds]", timer.ElapsedSeconds());
  // Reset all flags for localization
  ResetFlags();

  INFO("Laser Localization stoped success");
  INFO(
    "[Total] Stop laser localization Elapsed time: %.5f [seconds]",
    total_timer.ElapsedSeconds());
  return success;
}

bool ExecutorLaserLocalization::CheckExit()
{
  return is_exit_;
}

bool ExecutorLaserLocalization::ActivateAllNavigationLifecycleNodes()
{
  // Nav lifecycle
  if (!ActivateDepsLifecycleNodes(this->get_name())) {
    DeactivateDepsLifecycleNodes();
    return false;
  }

  // start_lifecycle_depend_finished_ = true;
  INFO("Call function IsDependsReady() finished.");
  return true;
}

bool ExecutorLaserLocalization::CheckPoseServerActivate()
{
  if (pose_server_client_ == nullptr) {
    pose_server_client_ = std::make_shared<nav2_util::ServiceClient<std_srvs::srv::SetBool>>(
      "pose_server_state", shared_from_this());
  }

  while (!pose_server_client_->wait_for_service(std::chrono::seconds(5s))) {
    if (!rclcpp::ok()) {
      ERROR("Waiting for the service. but cannot connect the service.");
      return false;
    }
  }

  // Set request data
  auto request = std::make_shared<std_srvs::srv::SetBool::Request>();
  request->data = true;

  // Send request
  bool result = false;
  try {
    auto future_result = pose_server_client_->invoke(request, std::chrono::seconds(5s));
    result = future_result->success;
  } catch (const std::exception & e) {
    ERROR("%s", e.what());
  }
  return result;
}

bool ExecutorLaserLocalization::ResetLifecycleDefaultValue()
{
  bool success = LifecycleNodeManager::GetSingleton()->Pause(
    LifeCycleNodeType::RealSenseCameraSensor);
  if (!success) {
    ERROR("Release RealSense failed.");
  }

  return success;
}

}  // namespace algorithm
}  // namespace cyberdog<|MERGE_RESOLUTION|>--- conflicted
+++ resolved
@@ -62,7 +62,6 @@
   (void)goal;
   INFO("Laser Localization started");
 
-<<<<<<< HEAD
   if (location_stop_function_starting_) {
     WARN("Current robot localization have not stopped, Laser Localization not started.");
     UpdateFeedback(AlgorithmMGR::Feedback::NAVIGATION_FEEDBACK_SLAM_RELOCATION_FAILURE);
@@ -90,25 +89,6 @@
       "PoseEnable", shared_from_this());
   }
 
-=======
-  Timer timer, total_timer;
-  timer.Start();
-  total_timer.Start();
-
-  // Check current map available
-  UpdateFeedback(relocalization::kMapChecking);
-  bool available = CheckMapAvailable();
-  if (!available) {
-    ERROR("Map file not available");
-    UpdateFeedback(relocalization::kMapCheckingError);
-    ResetFlags();
-    task_abort_callback_();
-    return;
-  }
-  UpdateFeedback(relocalization::kMapCheckingSuccess);
-  INFO("[0] Checking map available Elapsed time: %.5f [seconds]", timer.ElapsedSeconds());
-  timer.Start();
->>>>>>> 8415b36c
   // 1 正在激活依赖节点
   UpdateFeedback(AlgorithmMGR::Feedback::TASK_PREPARATION_EXECUTING);
   bool ready = IsDependsReady();
@@ -116,11 +96,6 @@
     ERROR("Laser localization lifecycle depend start up failed.");
     // 2 激活依赖节点失败
     UpdateFeedback(AlgorithmMGR::Feedback::TASK_PREPARATION_FAILED);
-<<<<<<< HEAD
-=======
-    ResetAllLifecyceNodes();
-    ResetFlags();
->>>>>>> 8415b36c
     task_abort_callback_();
     ResetLifecycleDefaultValue();
     location_status_ = LocationStatus::FAILURE;
@@ -128,16 +103,6 @@
   }
   // 3 激活依赖节点成功
   UpdateFeedback(AlgorithmMGR::Feedback::TASK_PREPARATION_SUCCESS);
-<<<<<<< HEAD
-=======
-  INFO("[1] Activate lifecycle nodes Elapsed time: %.5f [seconds]", timer.ElapsedSeconds());
-  timer.Start();
-  // Realtime response user stop operation
-  if (CheckExit()) {
-    WARN("Laser localization is stop, not need enable relocalization.");
-    return;
-  }
->>>>>>> 8415b36c
 
   // Enable Relocalization
   UpdateFeedback(relocalization::kServiceStarting);
@@ -166,41 +131,14 @@
   timer.Start();
   success = WaitRelocalization(std::chrono::seconds(120s), force_quit);
   if (!success) {
-<<<<<<< HEAD
     ERROR("Laser localization wait timeout, stop socalization.");
     UpdateFeedback(AlgorithmMGR::Feedback::NAVIGATION_FEEDBACK_RELOCING_FAILED);
-=======
-    UpdateFeedback(relocalization::kSLAMTimeout);
-
-    if (!force_quit) {
-      INFO("Start: Trying call disable relocalization service.");
-      bool ret = DisableRelocalization();
-      if (!ret) {
-        ERROR("Start: Trying call disable relocalization service failed");
-      } else {
-        INFO("Start: Trying call disable relocalization service success");
-      }
-
-      INFO("Start: Trying call reset all lifecyce nodes");
-      ret = ResetAllLifecyceNodes();
-      if (!ret) {
-        ERROR("Start: Trying call reset all lifecyce nodes failed");
-      } else {
-        INFO("Start: Trying call reset all lifecyce nodes success");
-      }
-
-      ResetFlags();
-      task_abort_callback_();
-    }
-
->>>>>>> 8415b36c
     location_status_ = LocationStatus::FAILURE;
     return;
   }
   INFO("Waiting relocalization success");
   INFO("[3] Waiting relocalization result Elapsed time: %.5f [seconds]", timer.ElapsedSeconds());
 
-<<<<<<< HEAD
   // Check relocalization success
   if (!relocalization_success_) {
     ERROR("Lidar relocalization failed.");
@@ -208,16 +146,10 @@
     task_abort_callback_();
     location_status_ = LocationStatus::FAILURE;
     StopLocalization();
-=======
-  // Realtime response user stop operation
-  if (CheckExit()) {
-    WARN("Laser localization is stop, not need enable report realtime pose.");
->>>>>>> 8415b36c
     return;
   }
   timer.Start();
   // Enable report realtime robot pose
-<<<<<<< HEAD
   success = CheckPoseServerActivate();
   if (success) {
     INFO("Current pose server is activated.");
@@ -231,29 +163,12 @@
       StopLocalization();
       return;
     }
-=======
-  success = EnableReportRealtimePose(true);
-  if (!success) {
-    ERROR("Enable report realtime robot pose failed.");
-    UpdateFeedback(relocalization::kSLAMError);
-
-    if (is_slam_service_activate_) {
-      DisableRelocalization();
-    }
-
-    ResetAllLifecyceNodes();
-    ResetFlags();
-    task_abort_callback_();
-    location_status_ = LocationStatus::FAILURE;
-    return;
->>>>>>> 8415b36c
   }
   INFO("[4] Enable report realtime pose Elapsed time: %.5f [seconds]", timer.ElapsedSeconds());
   UpdateFeedback(relocalization::kSLAMSuccess);
 
   location_status_ = LocationStatus::SUCCESS;
   INFO("Laser localization success.");
-<<<<<<< HEAD
   INFO("[Lidar Localization] Elapsed time: %.5f [seconds]", timer_.ElapsedSeconds());
 
   bool activate_success = ActivateAllNavigationLifecycleNodes();
@@ -261,11 +176,6 @@
     WARN("Activate all navigation lifecycle nodes failed.");
   }
 
-=======
-  INFO(
-    "[Total] Start laser localization Elapsed time: %.5f [seconds]",
-    total_timer.ElapsedSeconds());
->>>>>>> 8415b36c
   task_success_callback_();
 }
 
@@ -274,7 +184,6 @@
   StopTaskSrv::Response::SharedPtr response)
 {
   (void)request;
-<<<<<<< HEAD
   INFO("Laser localization will stop");
   Timer timer_;
   timer_.Start();
@@ -321,44 +230,6 @@
   location_status_ = LocationStatus::Unknown;
   is_activate_ = false;
   location_stop_function_starting_ = false;
-=======
-  WARN("Laser localization Executor Stop() is called, this should never happen");
-  response->result = StopTaskSrv::Response::SUCCESS;
-
-  // Timer timer;
-  // timer.Start();
-
-  // // exit flag
-  // is_exit_ = true;
-
-  // // Disenable Relocalization
-  // bool success = DisableRelocalization();
-  // if (!success) {
-  //   response->result = StopTaskSrv::Response::FAILED;
-  // }
-
-  // // Disenable report realtime robot pose
-  // success = EnableReportRealtimePose(false);
-  // if (!success) {
-  //   response->result = StopTaskSrv::Response::FAILED;
-  // }
-
-  // ResetFlags();
-  // success = ResetAllLifecyceNodes();
-  // if (!success) {
-  //   response->result = StopTaskSrv::Response::FAILED;
-  //   task_abort_callback_();
-  //   return;
-  // }
-
-  // location_status_ = LocationStatus::Unknown;
-
-  // // Set manager status
-  // task_cancle_callback_();
-
-  // INFO("Laser localization stoped success");
-  // INFO("Elapsed time: %.5f [seconds]", timer.ElapsedSeconds());
->>>>>>> 8415b36c
 }
 
 void ExecutorLaserLocalization::Cancel()
