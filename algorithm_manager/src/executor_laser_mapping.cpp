--- conflicted
+++ resolved
@@ -25,7 +25,6 @@
 
 ExecutorLaserMapping::ExecutorLaserMapping(std::string node_name)
 : ExecutorBase(node_name)
-<<<<<<< HEAD
 {
   // // Control realsense sensor startup and down
   // realsense_lifecycle_ = std::make_shared<LifecycleNodeManager>("camera/camera");
@@ -54,9 +53,6 @@
   // spin
   std::thread{[this]() {rclcpp::spin(this->get_node_base_interface());}}.detach();
 }
-=======
-{}
->>>>>>> 373cd010
 
 void ExecutorLaserMapping::Start(const AlgorithmMGR::Goal::ConstSharedPtr goal)
 {
@@ -64,7 +60,7 @@
   INFO("Laser Mapping started");
   ReportPreparationStatus();
 
-  // Set Laser Localization in deactivate state 
+  // Set Laser Localization in deactivate state
   bool ready = CheckAvailable();
   if (!ready) {
     ERROR("Laser Localization is running, Laser Mapping is not available.");
@@ -129,7 +125,7 @@
     stop_ = std::make_shared<nav2_util::ServiceClient<visualization::srv::Stop>>(
       "stop_mapping", shared_from_this());
   }
-  
+
   // MapServer
   success = StopBuildMapping(request->map_name);
   if (!success) {
@@ -160,7 +156,7 @@
   //   StopTaskSrv::Response::SUCCESS :
   //   StopTaskSrv::Response::FAILED;
 
-  response->result = mapping_client_->pause() ? 
+  response->result = mapping_client_->pause() ?
     StopTaskSrv::Response::SUCCESS :
     StopTaskSrv::Response::FAILED;
 
@@ -263,9 +259,8 @@
   // }
   // return future.get()->success;
 
-  std::chrono::nanoseconds timeout(5 * 1000 * 1000 * 1000);  // 5s
   // Wait service
-  while (!start_->wait_for_service(timeout)) {
+  while (!start_->wait_for_service(std::chrono::seconds(5s))) {
     if (!rclcpp::ok()) {
       ERROR("Waiting for the service. but cannot connect the service.");
       return false;
@@ -308,9 +303,8 @@
 
   // return future.get()->success;
 
-  std::chrono::nanoseconds timeout(10 * 1000 * 1000 * 1000);  // 10s
   // Wait service
-  while (!stop_->wait_for_service(timeout)) {
+  while (!stop_->wait_for_service(std::chrono::seconds(5s))) {
     if (!rclcpp::ok()) {
       ERROR("Waiting for the service. but cannot connect the service.");
       return false;
@@ -363,13 +357,12 @@
 
 bool ExecutorLaserMapping::CheckAvailable()
 {
-  std::chrono::nanoseconds timeout(5 * 1000 * 1000 * 1000);  // 5s
   INFO("Check ExecutorLaserMapping::CheckAvailable().");
-  if (nav2_lifecycle_manager::SystemStatus::ACTIVE != localization_client_->is_active(timeout)) {
+  if (nav2_lifecycle_manager::SystemStatus::ACTIVE != localization_client_->is_active()) {
     return true;
   }
 
-  if (!localization_client_->pause(timeout)) {
+  if (!localization_client_->pause()) {
     return false;
   }
 
