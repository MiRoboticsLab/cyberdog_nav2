--- conflicted
+++ resolved
@@ -150,7 +150,6 @@
   INFO("Vision Mapping will stop");
   response->result = StopTaskSrv::Response::SUCCESS;
 
-<<<<<<< HEAD
   // Disenable report realtime robot pose
   bool success = EnableReportRealtimePose(false);
   if (!success) {
@@ -233,53 +232,6 @@
   // invaild feedback code for send app
   const int32_t kInvalidFeedbackCode = -1;
   UpdateFeedback(kInvalidFeedbackCode);
-=======
-  Timer timer, total_timer;
-  timer.Start();
-  total_timer.Start();
-
-  is_exit_ = true;
-  bool success = true;
-
-  // Disenable report realtime robot pose
-  if (is_realtime_pose_service_activate_) {
-    success = EnableReportRealtimePose(false);
-    if (!success) {
-      ERROR("Close report realtime robot pose service(PoseEnable) failed.");
-      response->result = StopTaskSrv::Response::FAILED;
-    } else {
-      INFO("Close report realtime robot pose service(PoseEnable) success");
-    }
-  }
-  INFO("[0] Disable report realtime pose Elapsed time: %.5f [seconds]", timer.ElapsedSeconds());
-  timer.Start();
-  // MapServer
-  if (is_slam_service_activate_) {
-    INFO("Trying stop vision mapping service(stop_vins_mapping)");
-    success = StopBuildMapping(request->map_name);
-    if (!success) {
-      ERROR("Stop vision mapping service(stop_vins_mapping) failed");
-      response->result = StopTaskSrv::Response::FAILED;
-    } else {
-      INFO("Stop vision mapping service(stop_vins_mapping) success");
-    }
-  }
-  INFO("[1] Stop vins mapping service Elapsed time: %.5f [seconds]", timer.ElapsedSeconds());
-  timer.Start();
-  INFO("Trying close all lifecycle nodes");
-  success = ResetAllLifecyceNodes();
-  if (!success) {
-    ERROR("Close all lifecycle nodes failed");
-    response->result = StopTaskSrv::Response::FAILED;
-  } else {
-    INFO("Close all lifecycle nodes success");
-  }
-  INFO("[2] Deactivate lifecycle nodes Elapsed time: %.5f [seconds]", timer.ElapsedSeconds());
-  ResetFlags();
-  task_cancle_callback_();
-  INFO("Vision Mapping stoped success");
-  INFO("[Total] Stop Vision mapping Elapsed time: %.5f [seconds]", total_timer.ElapsedSeconds());
->>>>>>> 8415b36c
 }
 
 void ExecutorVisionMapping::Cancel()
