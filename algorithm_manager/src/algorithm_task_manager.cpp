--- conflicted
+++ resolved
@@ -230,15 +230,12 @@
 {
   (void)uuid;
   INFO("---------------------");
-<<<<<<< HEAD
   int32_t code = 0;
   if (!IsStateValid(code)) {
     return rclcpp_action::GoalResponse::REJECT;
   }
-=======
   INFO("goal->outdoor : %d", goal->outdoor);
 
->>>>>>> 52b59691
   if (!CheckStatusValid()) {
     ERROR(
       "Cannot accept task: %d, status is invalid!", goal->nav_type);
