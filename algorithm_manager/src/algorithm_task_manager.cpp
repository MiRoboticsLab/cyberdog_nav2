--- conflicted
+++ resolved
@@ -71,7 +71,6 @@
   algo_task_status_publisher_ = node_->create_publisher<protocol::msg::AlgoTaskStatus>(
     "algo_task_status", 10);
   SetStatus(ManagerStatus::kIdle);
-<<<<<<< HEAD
   std::thread{[this]() {
       while (rclcpp::ok()) {
         this->PublishStatus();
@@ -79,7 +78,6 @@
       }
 
     }}.detach();
-=======
   code_ptr_ = std::make_shared<system::CyberdogCode<AlgoTaskCode>>(
     cyberdog::system::ModuleCode::kNavigation);
   audio_client_ = node_->create_client<protocol::srv::AudioTextPlay>(
@@ -117,7 +115,6 @@
   status_map_.emplace(FsmState::kLowPower, "LowPower");
   status_map_.emplace(FsmState::kOTA, "OTA");
   status_map_.emplace(FsmState::kError, "Error");
->>>>>>> c211cee9
   return true;
 }
 
@@ -198,14 +195,13 @@
   INFO("=====================");
   if (request->task_id == 0) {
     auto status = GetStatus();
-<<<<<<< HEAD
-    if (status != ManagerStatus::kExecutingLaserAbNavigation) {
-=======
-    if (status != ManagerStatus::kExecutingAbNavigation &&
+    if (status != ManagerStatus::kExecutingLaserAbNavigation &&
+      status != ManagerStatus::kExecutingVisAbNavigation &&
       status != ManagerStatus::kExecutingLaserLocalization &&
-      status != ManagerStatus::kIdle)
+      status != ManagerStatus::kExecutingVisLocalization &&
+      status != ManagerStatus::kLaserLocalizing &&
+      status != ManagerStatus::kVisLocalizing)
     {
->>>>>>> c211cee9
       ERROR("Cannot Reset Nav when %d", (int)status);
       response->result = protocol::srv::StopAlgoTask::Response::FAILED;
       return;
