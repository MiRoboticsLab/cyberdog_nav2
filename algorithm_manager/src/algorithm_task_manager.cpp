// Copyright (c) 2021 Beijing Xiaomi Mobile Software Co., Ltd. All rights reserved.
//
// Licensed under the Apache License, Version 2.0 (the "License");
// you may not use this file except in compliance with the License.
// You may obtain a copy of the License at
//
//     http://www.apache.org/licenses/LICENSE-2.0
//
// Unless required by applicable law or agreed to in writing, software
// distributed under the License is distributed on an "AS IS" BASIS,
// WITHOUT WARRANTIES OR CONDITIONS OF ANY KIND, either express or implied.
// See the License for the specific language governing permissions and
// limitations under the License.
#include <cstdio>
#include <memory>
#include <vector>
#include <string>
#include "cyberdog_common/cyberdog_log.hpp"
#include "cyberdog_common/cyberdog_toml.hpp"
#include "algorithm_manager/executor_factory.hpp"
#include "algorithm_manager/algorithm_task_manager.hpp"

namespace cyberdog
{
namespace algorithm
{
AlgorithmTaskManager::AlgorithmTaskManager()
: machine::MachineActuator("algorithm_manager")
{
}

AlgorithmTaskManager::~AlgorithmTaskManager()
{
}

bool AlgorithmTaskManager::Init()
{
  node_ = std::make_shared<rclcpp::Node>("algorithm_manager");
  if (!BuildExecutorMap()) {
    ERROR("Init failed, cannot build executor map!");
    return false;
  }
  ros_executor_ = std::make_shared<rclcpp::executors::MultiThreadedExecutor>();
  ros_executor_->add_node(node_);
  callback_group_ = node_->create_callback_group(rclcpp::CallbackGroupType::Reentrant);
  start_algo_task_server_ = rclcpp_action::create_server<AlgorithmMGR>(
    node_, "start_algo_task",
    std::bind(
      &AlgorithmTaskManager::HandleAlgorithmManagerGoal,
      this, std::placeholders::_1, std::placeholders::_2),
    std::bind(
      &AlgorithmTaskManager::HandleAlgorithmManagerCancel,
      this, std::placeholders::_1),
    std::bind(
      &AlgorithmTaskManager::HandleAlgorithmManagerAccepted,
      this, std::placeholders::_1), rcl_action_server_get_default_options());
  stop_algo_task_server_ = node_->create_service<protocol::srv::StopAlgoTask>(
    "stop_algo_task",
    std::bind(
      &AlgorithmTaskManager::HandleStopTaskCallback, this,
      std::placeholders::_1, std::placeholders::_2),
    rmw_qos_profile_services_default,
    callback_group_);
  algo_task_status_server_ = node_->create_service<protocol::srv::AlgoTaskStatus>(
    "algo_task_status",
    std::bind(
      &AlgorithmTaskManager::HandleTaskStatusCallback, this,
      std::placeholders::_1, std::placeholders::_2),
    rmw_qos_profile_services_default,
    callback_group_);
  algo_task_status_publisher_ = node_->create_publisher<protocol::msg::AlgoTaskStatus>(
    "algo_task_status", 10);
  SetStatus(ManagerStatus::kIdle);
  std::thread{[this]() {
      while (rclcpp::ok()) {
        this->PublishStatus();
        std::this_thread::sleep_for(std::chrono::milliseconds(200));
      }
    }}.detach();
  code_ptr_ = std::make_shared<system::CyberdogCode<AlgoTaskCode>>(
    cyberdog::system::ModuleCode::kNavigation);
  audio_client_ = node_->create_client<protocol::srv::AudioTextPlay>(
    "speech_text_play",
    rmw_qos_profile_services_default,
    callback_group_);
  auto local_share_dir = ament_index_cpp::get_package_share_directory("params");
  auto path = local_share_dir + std::string("/toml_config/manager/state_machine_config.toml");
  heart_beats_ptr_ = std::make_unique<cyberdog::machine::HeartBeatsActuator>("algorithm_manager");
  heart_beats_ptr_->HeartBeatRun();
  if (!this->MachineActuatorInit(path, node_)) {
    ERROR("Init failed, actuator init error.");
    return false;
  }
  this->RegisterStateCallback("SetUp", std::bind(&AlgorithmTaskManager::OnSetUp, this));
  this->RegisterStateCallback("TearDown", std::bind(&AlgorithmTaskManager::OnTearDown, this));
  this->RegisterStateCallback("SelfCheck", std::bind(&AlgorithmTaskManager::OnSelfCheck, this));
  this->RegisterStateCallback("Active", std::bind(&AlgorithmTaskManager::OnActive, this));
  this->RegisterStateCallback("DeActive", std::bind(&AlgorithmTaskManager::OnDeActive, this));
  this->RegisterStateCallback("Protected", std::bind(&AlgorithmTaskManager::OnProtected, this));
  this->RegisterStateCallback("LowPower", std::bind(&AlgorithmTaskManager::OnLowPower, this));
  this->RegisterStateCallback("OTA", std::bind(&AlgorithmTaskManager::OnOTA, this));
  this->RegisterStateCallback("Error", std::bind(&AlgorithmTaskManager::OnError, this));
  if (!this->ActuatorStart()) {
    ERROR("Init failed, actuator start error.");
    return false;
  }
  status_map_.emplace(FsmState::kUninit, "Uninit");
  status_map_.emplace(FsmState::kSetup, "Setup");
  status_map_.emplace(FsmState::kTearDown, "TearDown");
  status_map_.emplace(FsmState::kSelfCheck, "SelfCheck");
  status_map_.emplace(FsmState::kActive, "Active");
  status_map_.emplace(FsmState::kDeactive, "Deactive");
  status_map_.emplace(FsmState::kProtected, "Protected");
  status_map_.emplace(FsmState::kLowPower, "LowPower");
  status_map_.emplace(FsmState::kOTA, "OTA");
  status_map_.emplace(FsmState::kError, "Error");
  return true;
}

void AlgorithmTaskManager::Run()
{
  ros_executor_->spin();
  rclcpp::shutdown();
}

bool AlgorithmTaskManager::BuildExecutorMap()
{
  std::string task_config = ament_index_cpp::get_package_share_directory("algorithm_manager") +
    "/config/Task.toml";
  toml::value tasks;
  if (!cyberdog::common::CyberdogToml::ParseFile(task_config, tasks)) {
    FATAL("Cannot parse %s", task_config.c_str());
    return false;
  }
  if (!tasks.is_table()) {
    FATAL("Toml format error");
    return false;
  }
  toml::value values;
  cyberdog::common::CyberdogToml::Get(tasks, "task", values);
  bool result = true;
  for (size_t i = 0; i < values.size(); i++) {
    auto value = values.at(i);
    std::string task_name;
    TaskRef task_ref;
    GET_TOML_VALUE(value, "TaskName", task_name);
    GET_TOML_VALUE(value, "Id", task_ref.id);
    GET_TOML_VALUE(value, "OutDoor", task_ref.out_door);
    auto executor_ptr = CreateExecutor(task_ref.id, task_ref.out_door, task_name);
    if (executor_ptr == nullptr) {
      ERROR("BuildExecutorMap failed, cannot create executor: %s!", task_name.c_str());
      result = false;
      break;
    }
    if (!executor_ptr->Init(
        std::bind(&AlgorithmTaskManager::TaskFeedBack, this, std::placeholders::_1),
        std::bind(&AlgorithmTaskManager::TaskSuccessd, this),
        std::bind(&AlgorithmTaskManager::TaskCanceled, this),
        std::bind(&AlgorithmTaskManager::TaskAborted, this)))
    {
      ERROR("BuildExecutorMap failed, cannot init executor: %s!", task_name.c_str());
      result = false;
      break;
    }
    task_ref.executor = executor_ptr;
    std::vector<std::string> temp;
    GET_TOML_VALUE(value, "DepsNav2LifecycleNodes", temp);
    for (auto s : temp) {
      task_ref.nav2_lifecycle_clients.emplace(s, nullptr);
    }
    GET_TOML_VALUE(value, "DepsLifecycleNodes", temp);
    for (auto s : temp) {
      task_ref.lifecycle_nodes.emplace(s, LifecycleClients{nullptr, nullptr});
    }
    task_map_.emplace(task_name, task_ref);
  }
  if ((!result && (!task_map_.empty()))) {
    task_map_.clear();
  }
  return result;
}

void AlgorithmTaskManager::HandleTaskStatusCallback(
  const protocol::srv::AlgoTaskStatus::Request::SharedPtr,
  protocol::srv::AlgoTaskStatus::Response::SharedPtr response)
{
  response->status = static_cast<uint8_t>(GetStatus());
}

void AlgorithmTaskManager::HandleStopTaskCallback(
  const protocol::srv::StopAlgoTask::Request::SharedPtr request,
  protocol::srv::StopAlgoTask::Response::SharedPtr response)
{
  INFO("=====================");
  auto status = GetStatus();
  bool reset_all = false;
  if (request->task_id == 0) {
    reset_all = true;
    if (status != ManagerStatus::kExecutingLaserAbNavigation &&
      status != ManagerStatus::kExecutingVisAbNavigation &&
      status != ManagerStatus::kExecutingLaserLocalization &&
      status != ManagerStatus::kExecutingVisLocalization &&
      status != ManagerStatus::kLaserLocalizing &&
      status != ManagerStatus::kVisLocalizing &&
      status != ManagerStatus::kLaserLocalizationFailed &&
      status != ManagerStatus::kVisLocalizationFailed)
    {
      ERROR("Cannot Reset Nav when %d", (int)status);
      response->result = protocol::srv::StopAlgoTask::Response::FAILED;
      return;
    }

    std::string task_name;
    for (auto task : task_map_) {
      if (task.second.id == request->task_id) {
        task_name = task.first;
      }
    }
    auto iter = task_map_.find(task_name);
    if (iter == task_map_.end()) {
      ERROR("Error when get ResetNav executor");
      response->result = protocol::srv::StopAlgoTask::Response::FAILED;
      return;
    } else {
      SetTaskExecutor(iter->second.executor);
    }
    INFO("Will Reset Nav");
  } else {
    auto status_reparsed = ReParseStatus(status);
    if (status_reparsed != request->task_id) {
      ERROR(
        "Cannot execute to stop %d when %d(%d)", request->task_id, (int)status_reparsed,
        (int)status);
      return;
    }
  }
  SetStatus(ManagerStatus::kStoppingTask);
  if (activated_executor_ != nullptr) {
    activated_executor_->Stop(request, response);
  }
  if (!reset_all) {
    if (status == ManagerStatus::kExecutingLaserAbNavigation) {
      SetStatus(ManagerStatus::kLaserLocalizing);
      return;
    } else if (status == ManagerStatus::kExecutingVisAbNavigation) {
      SetStatus(ManagerStatus::kVisLocalizing);
      return;
    }
  }
  ResetManagerStatus();
}

rclcpp_action::GoalResponse AlgorithmTaskManager::HandleAlgorithmManagerGoal(
  const rclcpp_action::GoalUUID & uuid,
  std::shared_ptr<const AlgorithmMGR::Goal> goal)
{
  (void)uuid;
  INFO("---------------------");
  int32_t code = 0;
  if (!IsStateValid(code)) {
    return rclcpp_action::GoalResponse::REJECT;
  }
  INFO("goal->outdoor : %d", goal->outdoor);

  if (!CheckStatusValid(goal)) {
    ERROR(
      "Cannot accept task: %d, status is invalid!", goal->nav_type);
    return rclcpp_action::GoalResponse::REJECT;
  }
  std::string task_name;
  for (auto task : task_map_) {
    if (task.second.id == goal->nav_type && task.second.out_door == goal->outdoor) {
      task_name = task.first;
      break;
    }
  }
  auto iter = task_map_.find(task_name);
  if (iter == task_map_.end()) {
    ERROR(
      "Cannot accept task: %d, nav type is invalid!", goal->nav_type);
    return rclcpp_action::GoalResponse::REJECT;
  } else {
    std::string outdoor = iter->second.out_door ? "true" : "false";
    INFO("Run current task: %s, outdoor : %s", task_name.c_str(), outdoor.c_str());
    SetTaskExecutor(iter->second.executor);
  }
  // SetStatus(static_cast<ManagerStatus>(goal->nav_type));
  SetStatus(goal);
  return rclcpp_action::GoalResponse::ACCEPT_AND_EXECUTE;
}

rclcpp_action::CancelResponse AlgorithmTaskManager::HandleAlgorithmManagerCancel(
  const std::shared_ptr<GoalHandleAlgorithmMGR> goal_handle)
{
  INFO("---------------------");
  if (CheckStatusValid()) {
    INFO("No task to cancel");
    return rclcpp_action::CancelResponse::REJECT;
  }
  INFO("Received request to cancel task");
  (void)goal_handle;
  activated_executor_->Cancel();
  auto result = std::make_shared<AlgorithmMGR::Result>();
  activated_executor_.reset();
  ResetManagerStatus();
  return rclcpp_action::CancelResponse::ACCEPT;
}

void AlgorithmTaskManager::HandleAlgorithmManagerAccepted(
  const std::shared_ptr<GoalHandleAlgorithmMGR> goal_handle)
{
  SetTaskHandle(goal_handle);
  std::thread{[this, goal_handle]() {
      activated_executor_->Start(goal_handle->get_goal());
    }}.detach();
}

void AlgorithmTaskManager::TaskFeedBack(const AlgorithmMGR::Feedback::SharedPtr feedback)
{
  global_feedback_ = feedback->feedback_code;
  if (goal_handle_executing_ != nullptr &&
    GetStatus() != ManagerStatus::kStoppingTask)
  {
    goal_handle_executing_->publish_feedback(feedback);
  }
}

void AlgorithmTaskManager::TaskSuccessd()
{
  INFO("Got Executor Success");
  auto result = std::make_shared<AlgorithmMGR::Result>();
  result->result = AlgorithmMGR::Result::NAVIGATION_RESULT_TYPE_SUCCESS;
  goal_handle_executing_->succeed(result);
  INFO("Manager success");
  ResetTaskHandle();
  INFO("Manager TaskHandle reset bc success");
  ResetManagerSubStatus();
  auto status = GetStatus();
  if (status == ManagerStatus::kExecutingLaserLocalization ||
    status == ManagerStatus::kExecutingLaserAbNavigation)
  {
    SetStatus(ManagerStatus::kLaserLocalizing);
    return;
  }
  if (status == ManagerStatus::kExecutingVisLocalization ||
    status == ManagerStatus::kExecutingVisAbNavigation)
  {
    SetStatus(ManagerStatus::kVisLocalizing);
    return;
  }
  ResetManagerStatus();
}

void AlgorithmTaskManager::TaskCanceled()
{
  INFO("Got Executor canceled");
  auto result = std::make_shared<AlgorithmMGR::Result>();
  result->result = AlgorithmMGR::Result::NAVIGATION_RESULT_TYPE_CANCEL;
  if (goal_handle_executing_ != nullptr) {
    goal_handle_executing_->abort(result);
    INFO("Manager canceled");
    ResetTaskHandle();
    INFO("Manager TaskHandle reset bc canceled");
    ResetManagerSubStatus();
    auto status = GetStatus();
    if (status == ManagerStatus::kExecutingLaserAbNavigation) {
      SetStatus(ManagerStatus::kLaserLocalizing);
      return;
    } else if (status == ManagerStatus::kExecutingVisAbNavigation) {
      SetStatus(ManagerStatus::kVisLocalizing);
      return;
    }
    ResetManagerStatus();
  } else {
    ERROR("GoalHandle is null when server executing cancel, this should never happen");
  }
}
void AlgorithmTaskManager::TaskAborted()
{
  INFO("Got Executor abort");
  auto result = std::make_shared<AlgorithmMGR::Result>();
  result->result = AlgorithmMGR::Result::NAVIGATION_RESULT_TYPE_FAILED;
<<<<<<< HEAD

  if (goal_handle_executing_ != nullptr) {
    goal_handle_executing_->abort(result);
    INFO("Manager abort");
    ResetTaskHandle();
    INFO("Manager TaskHandle reset bc aborted");
    ResetManagerStatus();
  }
=======
  goal_handle_executing_->abort(result);
  INFO("Manager abort");
  ResetTaskHandle();
  INFO("Manager TaskHandle reset bc aborted");
  ResetManagerSubStatus();
  auto status = GetStatus();
  if (status == ManagerStatus::kExecutingLaserAbNavigation) {
    SetStatus(ManagerStatus::kLaserLocalizing);
    return;
  } else if (status == ManagerStatus::kExecutingVisAbNavigation) {
    SetStatus(ManagerStatus::kVisLocalizing);
    return;
  } else if (status == ManagerStatus::kExecutingLaserLocalization) {
    SetStatus(ManagerStatus::kLaserLocalizationFailed);
    return;
  } else if (status == ManagerStatus::kExecutingVisLocalization) {
    SetStatus(ManagerStatus::kVisLocalizationFailed);
    return;
  }
  ResetManagerStatus();
>>>>>>> f2dbc751
}

std::string ToString(const ManagerStatus & status)
{
  switch (status) {
    case ManagerStatus::kUninitialized:
      return "kUninitialized:100";

    case ManagerStatus::kIdle:
      return "kIdle:101";

    case ManagerStatus::kLaunchingLifecycleNode:
      return "kLaunchingLifecycleNode:102";

    case ManagerStatus::kStoppingTask:
      return "kStoppingTask:103";

    case ManagerStatus::kExecutingLaserMapping:
      return "kExecutingLaserMapping:5";

    case ManagerStatus::kExecutingVisMapping:
      return "kExecutingVisMapping:15";

    case ManagerStatus::kExecutingLaserLocalization:
      return "kExecutingLaserLocalization:7";

    case ManagerStatus::kExecutingVisLocalization:
      return "kExecutingVisLocalization:17";

    case ManagerStatus::kExecutingLaserAbNavigation:
      return "kExecutingLaserAbNavigation:1";

    case ManagerStatus::kExecutingAutoDock:
      return "kExecutingAutoDock:9";

    case ManagerStatus::kExecutingUwbTracking:
      return "kExecutingUwbTracking:11";

    case ManagerStatus::kExecutingHumanTracking:
      return "kExecutingHumanTracking:13";

    case ManagerStatus::kExecutingFollowing:
      return "kExecutingFollowing:3";

    default:
      break;
  }
  return "Unknown";
}

}  // namespace algorithm
}  // namespace cyberdog<|MERGE_RESOLUTION|>--- conflicted
+++ resolved
@@ -380,16 +380,7 @@
   INFO("Got Executor abort");
   auto result = std::make_shared<AlgorithmMGR::Result>();
   result->result = AlgorithmMGR::Result::NAVIGATION_RESULT_TYPE_FAILED;
-<<<<<<< HEAD
-
-  if (goal_handle_executing_ != nullptr) {
-    goal_handle_executing_->abort(result);
-    INFO("Manager abort");
-    ResetTaskHandle();
-    INFO("Manager TaskHandle reset bc aborted");
-    ResetManagerStatus();
-  }
-=======
+
   goal_handle_executing_->abort(result);
   INFO("Manager abort");
   ResetTaskHandle();
@@ -410,7 +401,6 @@
     return;
   }
   ResetManagerStatus();
->>>>>>> f2dbc751
 }
 
 std::string ToString(const ManagerStatus & status)
