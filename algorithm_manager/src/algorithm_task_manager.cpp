--- conflicted
+++ resolved
@@ -405,7 +405,6 @@
   INFO("Got Executor abort");
   auto result = std::make_shared<AlgorithmMGR::Result>();
   result->result = AlgorithmMGR::Result::NAVIGATION_RESULT_TYPE_FAILED;
-<<<<<<< HEAD
 
   goal_handle_executing_->abort(result);
   INFO("Manager abort");
@@ -425,34 +424,6 @@
   } else if (status == ManagerStatus::kExecutingVisLocalization) {
     SetStatus(ManagerStatus::kVisLocalizationFailed);
     return;
-=======
-  if (goal_handle_executing_ != nullptr) {
-    try {
-      goal_handle_executing_->abort(result);
-    } catch (const rclcpp::exceptions::RCLError & e) {
-      ERROR("%s", e.what());
-    }
-    INFO("Manager abort");
-    ResetTaskHandle();
-    INFO("Manager TaskHandle reset bc aborted");
-    ResetManagerSubStatus();
-    auto status = GetStatus();
-    if (status == ManagerStatus::kExecutingLaserAbNavigation) {
-      SetStatus(ManagerStatus::kLaserLocalizing);
-      return;
-    } else if (status == ManagerStatus::kExecutingVisAbNavigation) {
-      SetStatus(ManagerStatus::kVisLocalizing);
-      return;
-    } else if (status == ManagerStatus::kExecutingLaserLocalization) {
-      SetStatus(ManagerStatus::kLaserLocalizationFailed);
-      return;
-    } else if (status == ManagerStatus::kExecutingVisLocalization) {
-      SetStatus(ManagerStatus::kVisLocalizationFailed);
-      return;
-    }
-  } else {
-    ERROR("GoalHandle is null when server executing abort, this should never happen");
->>>>>>> 8415b36c
   }
   ResetManagerStatus();
 }
