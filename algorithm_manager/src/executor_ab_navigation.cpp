--- conflicted
+++ resolved
@@ -113,7 +113,6 @@
   INFO("[0] Checking map available Elapsed time: %.5f [seconds]", timer.ElapsedSeconds());
   timer.Start();
   // Check all depends is ok
-<<<<<<< HEAD
   // bool ready = IsDependsReady();
   // if (!ready) {
   //   ERROR("AB navigation lifecycle depend start up failed.");
@@ -124,38 +123,12 @@
 
   INFO("[Navigation AB] Depend sensors Elapsed time: %.5f [seconds]", timer_.ElapsedSeconds());
 
-=======
-  // 1 正在激活依赖节点
-  UpdateFeedback(AlgorithmMGR::Feedback::TASK_PREPARATION_EXECUTING);
-  bool ready = IsDependsReady();
-  if (!ready) {
-    ERROR("AB navigation lifecycle depend start up failed.");
-    // 2 激活依赖节点失败
-    UpdateFeedback(AlgorithmMGR::Feedback::TASK_PREPARATION_FAILED);
-    task_abort_callback_();
-    return;
-  }
-  // 3 激活依赖节点成功
-  UpdateFeedback(AlgorithmMGR::Feedback::TASK_PREPARATION_SUCCESS);
-  INFO("[1] Activate lifecycle nodes Elapsed time: %.5f [seconds]", timer.ElapsedSeconds());
-  timer.Start();
-  // Realtime response user stop operation
-  if (CheckExit()) {
-    WARN("Navigation AB is stop, not need connect action server.");
-    return;
-  }
->>>>>>> 8415b36c
   // Check action client connect server
   bool connect = IsConnectServer();
   if (!connect) {
     ERROR("Connect navigation AB point server failed.");
-<<<<<<< HEAD
     UpdateFeedback(AlgorithmMGR::Feedback::NAVIGATION_FEEDBACK_NAVIGATING_AB_FAILURE);
     // DeactivateDepsLifecycleNodes();
-=======
-    UpdateFeedback(kErrorConnectActionServer);
-    DeactivateDepsLifecycleNodes();
->>>>>>> 8415b36c
     task_abort_callback_();
     return;
   }
@@ -165,13 +138,8 @@
   bool legal = IsLegal(goal);
   if (!legal) {
     ERROR("Current navigation AB point is not legal.");
-<<<<<<< HEAD
     UpdateFeedback(AlgorithmMGR::Feedback::NAVIGATION_FEEDBACK_NAVIGATING_AB_FAILURE);
     // DeactivateDepsLifecycleNodes();
-=======
-    UpdateFeedback(kErrorTargetGoalIsEmpty);
-    DeactivateDepsLifecycleNodes();
->>>>>>> 8415b36c
     task_abort_callback_();
     return;
   }
@@ -192,17 +160,12 @@
   // Send goal request
   if (!SendGoal(goal->poses[0])) {
     ERROR("Send navigation AB point send target goal request failed.");
-<<<<<<< HEAD
     // Reset lifecycle nodes
     // LifecycleNodesReinitialize();
     // DeactivateDepsLifecycleNodes();
 
     constexpr int NAVIGATION_FEEDBACK_NAVIGATING_AB_PATH_FAILURE = 30;
     UpdateFeedback(NAVIGATION_FEEDBACK_NAVIGATING_AB_PATH_FAILURE);
-=======
-    DeactivateDepsLifecycleNodes();
-    UpdateFeedback(kErrorSendGoalTarget);
->>>>>>> 8415b36c
     task_abort_callback_();
     return;
   }
@@ -232,7 +195,6 @@
     return;
   }
 
-<<<<<<< HEAD
   std::this_thread::sleep_for(std::chrono::milliseconds(500));
   if (nav_goal_handle_ != nullptr) {
     auto server_ready = action_client_->wait_for_action_server(std::chrono::seconds(5));
@@ -255,10 +217,6 @@
     response->result = StopTaskSrv::Response::FAILED;
     task_cancle_callback_();
     ERROR("Navigation AB will stop failed.");
-=======
-  if (nav_goal_handle_ == nullptr) {
-    response->result = StopTaskSrv::Response::FAILED;
->>>>>>> 8415b36c
     return;
   }
 
@@ -267,12 +225,7 @@
     ERROR("Navigation AB will stop timeout.");
   }
   nav_goal_handle_.reset();
-<<<<<<< HEAD
   response->result = StopTaskSrv::Response::SUCCESS;
-=======
-
-  response->result = success ? StopTaskSrv::Response::SUCCESS : StopTaskSrv::Response::FAILED;
->>>>>>> 8415b36c
   INFO("Navigation AB Stoped success");
   INFO("[Total] Stop AB nav Elapsed time: %.5f [seconds]", timer.ElapsedSeconds());
 }
@@ -304,17 +257,12 @@
   switch (result.code) {
     case rclcpp_action::ResultCode::SUCCEEDED:
       INFO("Navigation AB point have arrived target goal success");
-<<<<<<< HEAD
       UpdateFeedback(AlgorithmMGR::Feedback::NAVIGATION_FEEDBACK_NAVIGATING_AB_SUCCESS);
       PublishZeroPath();
-=======
-      UpdateFeedback(kSuccessArriveTargetGoal);
->>>>>>> 8415b36c
       task_success_callback_();
       break;
 
     case rclcpp_action::ResultCode::ABORTED:
-<<<<<<< HEAD
       {
         ERROR("Navigation AB run target goal aborted");
         constexpr int NAVIGATION_FEEDBACK_NAVIGATING_AB_PATH_FAILURE = 30;
@@ -349,22 +297,6 @@
   if (CheckUseOutdoor(outdoor)) {
     SetLocationType(outdoor);
   }
-=======
-      ERROR("Navigation AB run target goal aborted");
-      UpdateFeedback(kErrorNavigationAbort);
-      ResetPreprocessingValue();
-      task_abort_callback_();
-      break;
-    case rclcpp_action::ResultCode::CANCELED:
-      ERROR("Navigation AB run target goal canceled");
-      cancel_goal_cv_.notify_one();
-      // task_cancle_callback_();
-      break;
-    default:
-      ERROR("Navigation AB run target goal unknown result code");
-      break;
-  }
->>>>>>> 8415b36c
 
   PublishZeroPath();
 }
