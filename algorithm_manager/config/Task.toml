--- conflicted
+++ resolved
@@ -9,7 +9,6 @@
 TaskName = "LaserMapping"
 Id = 5
 OutDoor = false
-<<<<<<< HEAD
 DepsNav2LifecycleNodes = [""]
 DepsLifecycleNodes = [""]
 
@@ -33,7 +32,6 @@
 OutDoor = false
 DepsNav2LifecycleNodes = [""]
 DepsLifecycleNodes = [""]
-=======
 DepsNav2LifecycleNodes = ["lifecycle_manager_laser_mapping"]
 DepsLifecycleNodes = []
 
@@ -57,5 +55,4 @@
 # Id = 5
 # OutDoor = true
 # DepsNav2LifecycleNodes = ["lifecycle_manager_laser_mapping"]
-# DepsLifecycleNodes = [""]
->>>>>>> 373cd010
+# DepsLifecycleNodes = [""]