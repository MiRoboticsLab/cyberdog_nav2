--- conflicted
+++ resolved
@@ -17,11 +17,7 @@
 Id = 7
 OutDoor = false
 DepsNav2LifecycleNodes = []
-<<<<<<< HEAD
 DepsLifecycleNodes = ["controller_server", "planner_server", "recoveries_server" , "bt_navigator"]
-=======
-DepsLifecycleNodes = ["camera/camera", "localization_node"]
->>>>>>> 8415b36c
 
 [[task]]
 TaskName = "VisionMapping"
@@ -35,22 +31,14 @@
 Id = 7
 OutDoor = true
 DepsNav2LifecycleNodes = []
-<<<<<<< HEAD
 DepsLifecycleNodes = ["controller_server", "planner_server", "recoveries_server" , "bt_navigator"]
-=======
-DepsLifecycleNodes = ["camera/camera", "stereo_camera", "mivinslocalization"]
->>>>>>> 8415b36c
 
 [[task]]
 TaskName = "NavAB"
 Id = 1
 OutDoor = false
 DepsNav2LifecycleNodes = []
-<<<<<<< HEAD
 DepsLifecycleNodes = []
-=======
-DepsLifecycleNodes = ["controller_server_ab", "planner_server_ab", "recoveries_server" , "bt_navigator_ab"]
->>>>>>> 8415b36c
 
 [[task]]
 TaskName = "VisionTracking"
