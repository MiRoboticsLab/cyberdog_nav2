--- conflicted
+++ resolved
@@ -55,7 +55,6 @@
   explicit ModeDetector(const rclcpp::Node::SharedPtr node)
   : node_(node)
   {
-<<<<<<< HEAD
     std::string toml_file = ament_index_cpp::get_package_share_directory(
       "behavior_manager") + "/config/detect.toml";
     toml::value config;
@@ -70,11 +69,6 @@
     INFO("diff_x threashold: %f, diff_y threashold: %f", diff_x_threashold_, diff_y_threashold_);
     INFO("detect_duration: %d", detect_duration_);
     INFO("pose_topic_name: %s", pose_topic_name_.c_str());
-    callback_group_ = node_->create_callback_group(rclcpp::CallbackGroupType::Reentrant);
-    rclcpp::SubscriptionOptions option;
-    option.callback_group = callback_group_;
-=======
->>>>>>> 40a9d6f9
     stair_detected_sub_ = node_->create_subscription<std_msgs::msg::Int8>(
       "elevation_mapping/stair_detected",
       rclcpp::SystemDefaultsQoS(),
