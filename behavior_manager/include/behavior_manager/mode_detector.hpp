--- conflicted
+++ resolved
@@ -144,34 +144,6 @@
       INFO("Pose not enough");
       return false;
     }
-<<<<<<< HEAD
-    if (poseQueue.size() >= 250) {  //  确保刚超过规定秒数内的帧的数量
-      target_first_timestamp = target_first.header.stamp.sec;
-      float target_first_pose_x = target_first.pose.position.x;
-      float target_first_pose_y = target_first.pose.position.y;
-      for (auto i = poseQueue.begin(); i < poseQueue.end(); i++) {
-        target_current = *i;
-        target_current_timestamp = target_current.header.stamp.sec;
-        float target_current_pose_x = target_current.pose.position.x;
-        float target_current_pose_y = target_current.pose.position.y;
-        if (target_current_timestamp - target_first_timestamp < 10) {
-          if (abs(target_first_pose_x - target_current_pose_x) > 0.3 ||
-            abs(target_first_pose_y - target_current_pose_y) > 0.3)
-          {
-            target_first_get = false;
-            if (i != poseQueue.begin()) {
-              for (auto j = poseQueue.begin(); j < i; j++) {
-                poseQueue.pop_front();
-              }
-            }
-            return false;
-          }
-        } else {
-          target_first_get = false;
-          return true;
-        }
-      }
-=======
     auto max_x = *std::max_element(pose_x_.begin(), pose_x_.end());
     auto min_x = *std::min_element(pose_x_.begin(), pose_x_.end());
     auto diff_x = max_x - min_x;
@@ -194,7 +166,6 @@
     // INFO("back: %d, front: %d", timestamp_.back(), timestamp_.front());
     if (timestamp_.back() - timestamp_.front() < 15) {
       return false;
->>>>>>> 5def33fd
     }
     timestamp_.pop_front();
     pose_x_.pop_front();
